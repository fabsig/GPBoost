/*!
* This file is part of GPBoost a C++ library for combining
*	boosting with Gaussian process and mixed effects models
*
* Copyright (c) 2020 Fabio Sigrist. All rights reserved.
*
* Licensed under the Apache License Version 2.0. See LICENSE file in the project root for license information.
*
*
*  EXPLANATIONS ON PARAMETERIZATIONS USED
*
* For a "gamma" likelihood, the following density is used:
*	f(y) = lambda^gamma / Gamma(gamma) * y^(gamma - 1) * exp(-lambda * y)
*		- lambda = gamma * exp(-location_par) (i.e., mean(y) = exp(location_par)
*		- lambda = rate parameter, gamma = shape parameter, location_par = random plus fixed effects
*
*/
#ifndef GPB_LIKELIHOODS_
#define GPB_LIKELIHOODS_

#define _USE_MATH_DEFINES // for M_SQRT1_2 and M_PI
#include <cmath>

#include <GPBoost/type_defs.h>
#include <GPBoost/sparse_matrix_utils.h>
#include <GPBoost/DF_utils.h>
#include <GPBoost/utils.h>
#include <GPBoost/CG_utils.h>

#include <string>
#include <set>
#include <string>
#include <vector>

#include <LightGBM/utils/log.h>
using LightGBM::Log;
#include <LightGBM/meta.h>
using LightGBM::label_t;

//Mathematical constants usually defined in cmath
#ifndef M_SQRT2
#define M_SQRT2      1.414213562373095048801688724209698079 //sqrt(2)
#endif

#include <chrono>  // only for debugging
#include <thread> // only for debugging

namespace GPBoost {

	// Forward declaration
	template<typename T_mat, typename T_chol>
	class REModelTemplate;

	/*!
	* \brief This class implements the likelihoods for the Gaussian proceses
	* The template parameters <T_mat, T_chol> can be <den_mat_t, chol_den_mat_t> , <sp_mat_t, chol_sp_mat_t>, <sp_mat_rm_t, chol_sp_mat_rm_t>
	*/
	template<typename T_mat, typename T_chol>
	class Likelihood {
	public:
		/*! \brief Constructor */
		Likelihood();

		/*!
		* \brief Constructor
		* \param type Type of likelihood
		* \param num_data Number of data points
		* \param num_re Number of random effects
		* \param Indicates whether the vector a_vec_ / a=ZSigmaZt^-1 is used or not
		*/
		Likelihood(string_t type,
			data_size_t num_data,
			data_size_t num_re,
			bool has_a_vec) {
			string_t likelihood = ParseLikelihoodAlias(type);
			likelihood = ParseLikelihoodAliasGradientDescent(likelihood);
			if (SUPPORTED_LIKELIHOODS_.find(likelihood) == SUPPORTED_LIKELIHOODS_.end()) {
				Log::REFatal("Likelihood of type '%s' is not supported.", likelihood.c_str());
			}
			likelihood_type_ = likelihood;
			num_data_ = num_data;
			num_re_ = num_re;
			num_aux_pars_ = 0;
			if (likelihood_type_ == "gamma") {
				aux_pars_ = { 1. };//shape parameter
				names_aux_pars_ = { "shape" };
				num_aux_pars_ = 1;
			}
			else if (likelihood_type_ == "gaussian") {
				aux_pars_ = { 1. };//1 / sqrt(variance)
				names_aux_pars_ = { "inverse_std_dev" };
			}
			chol_fact_pattern_analyzed_ = false;
			has_a_vec_ = has_a_vec;
			DetermineWhetherToCapChangeModeNewton();
		}

		/*!
		* \brief Determine cap_change_mode_newton_
		*/
		void DetermineWhetherToCapChangeModeNewton() {
			if (likelihood_type_ == "gamma" || likelihood_type_ == "poisson") {
				cap_change_mode_newton_ = true;
			}
			else {
				cap_change_mode_newton_ = false;
			}
		}

		/*!
		* \brief Initialize mode vector_ (used in Laplace approximation for non-Gaussian data)
		*/
		void InitializeModeAvec() {
			mode_ = vec_t::Zero(num_re_);
			mode_previous_value_ = vec_t::Zero(num_re_);
			if (has_a_vec_) {
				a_vec_ = vec_t::Zero(num_re_);
				a_vec_previous_value_ = vec_t::Zero(num_re_);
			}
			mode_initialized_ = true;
			first_deriv_ll_ = vec_t(num_data_);
			second_deriv_neg_ll_ = vec_t(num_data_);
			mode_has_been_calculated_ = false;
			na_or_inf_during_last_call_to_find_mode_ = false;
			na_or_inf_during_second_last_call_to_find_mode_ = false;
		}

		/*!
		* \brief Reset mode to previous value. This is used if too large step-sizes are done which result in increases in the objective function.
		"			The values (covariance parameters and linear coefficients) are then discarded and consequently the mode should also be reset to the previous value)
		*/
		void ResetModeToPreviousValue() {
			CHECK(mode_initialized_);
			mode_ = mode_previous_value_;
			if (has_a_vec_) {
				a_vec_ = a_vec_previous_value_;
			}
			na_or_inf_during_last_call_to_find_mode_ = na_or_inf_during_second_last_call_to_find_mode_;
		}

		/*! \brief Destructor */
		~Likelihood() {
		}

		/*!
		* \brief Returns the type of likelihood
		*/
		string_t GetLikelihood() const {
			return(likelihood_type_);
		}

		/*!
		* \brief Set the type of likelihood
		* \param type Likelihood name
		*/
		void SetLikelihood(const string_t& type) {
			string_t likelihood = ParseLikelihoodAlias(type);
			likelihood = ParseLikelihoodAliasGradientDescent(likelihood);
			if (SUPPORTED_LIKELIHOODS_.find(likelihood) == SUPPORTED_LIKELIHOODS_.end()) {
				Log::REFatal("Likelihood of type '%s' is not supported.", likelihood.c_str());
			}
			likelihood_type_ = likelihood;
			chol_fact_pattern_analyzed_ = false;
			DetermineWhetherToCapChangeModeNewton();
		}

		/*!
		* \brief Returns the type of the response variable (label). Either "double" or "int"
		*/
		string_t label_type() const {
			if (likelihood_type_ == "bernoulli_probit" || likelihood_type_ == "bernoulli_logit" ||
				likelihood_type_ == "poisson") {
				return("int");
			}
			else {
				return("double");
			}
		}

		/*!
		* \brief Returns a pointer to mode_
		*/
		const vec_t* GetMode() const {
			return(&mode_);
		}

		/*!
		* \brief Returns a pointer to first_deriv_ll_
		*/
		const vec_t* GetFirstDerivLL() const {
			return(&first_deriv_ll_);
		}

		/*!
		* \brief Checks whether the response variables (labels) have the correct values
		* \param y_data Response variable data
		* \param num_data Number of data points
		*/
		template <typename T>//T can be double or float
		void CheckY(const T* y_data,
			const data_size_t num_data) const {
			if (likelihood_type_ == "bernoulli_probit" || likelihood_type_ == "bernoulli_logit") {
				//#pragma omp parallel for schedule(static)//problematic with error message below... 
				for (data_size_t i = 0; i < num_data; ++i) {
					if (fabs(y_data[i]) >= EPSILON_NUMBERS && !TwoNumbersAreEqual<T>(y_data[i], 1.)) {
						Log::REFatal("Response variable (label) data needs to be 0 or 1 for likelihood of type '%s' ", likelihood_type_.c_str());
					}
				}
			}
			else if (likelihood_type_ == "poisson") {
				for (data_size_t i = 0; i < num_data; ++i) {
					if (y_data[i] < 0) {
						Log::REFatal("Found negative response variable. Response variable cannot be negative for likelihood of type '%s' ", likelihood_type_.c_str());
					}
					else {
						double intpart;
						if (std::modf(y_data[i], &intpart) != 0.0) {
							Log::REFatal("Found non-integer response variable. Response variable can only be integer valued for likelihood of type '%s' ", likelihood_type_.c_str());
						}
					}
				}
			}
			else if (likelihood_type_ == "gamma") {
				for (data_size_t i = 0; i < num_data; ++i) {
					if (y_data[i] < 0) {
						Log::REFatal("Found negative response variable. Response variable cannot be negative for likelihood of type '%s' ", likelihood_type_.c_str());
					}
				}
			}
			else {
				Log::REFatal("GPModel: Likelihood of type '%s' is not supported ", likelihood_type_.c_str());
			}
		}//end CheckY

		/*!
		* \brief Determine initial value for intercept (=constant)
		* \param y_data Response variable data
		* \param num_data Number of data points
		* param rand_eff_var Variance of random effects
		*/
		double FindInitialIntercept(const double* y_data,
			const data_size_t num_data,
			double rand_eff_var) const {
			CHECK(rand_eff_var > 0.);
			double init_intercept = 0.;
			if (likelihood_type_ == "gaussian") {
#pragma omp parallel for schedule(static) reduction(+:init_intercept)
				for (data_size_t i = 0; i < num_data; ++i) {
					init_intercept += y_data[i];
				}
				init_intercept /= num_data;
			}
			else if (likelihood_type_ == "bernoulli_probit" || likelihood_type_ == "bernoulli_logit") {
				double pavg = 0.;
#pragma omp parallel for schedule(static) reduction(+:pavg)
				for (data_size_t i = 0; i < num_data; ++i) {
					pavg += bool(y_data[i] > 0);
				}
				pavg /= num_data;
				pavg = std::min(pavg, 1.0 - 1e-15);
				pavg = std::max<double>(pavg, 1e-15);
				if (likelihood_type_ == "bernoulli_logit") {
					init_intercept = std::log(pavg / (1.0 - pavg));
				}
				else {
					init_intercept = normalQF(pavg);
				}
			}
			else if (likelihood_type_ == "poisson" || likelihood_type_ == "gamma") {
				double avg = 0.;
#pragma omp parallel for schedule(static) reduction(+:avg)
				for (data_size_t i = 0; i < num_data; ++i) {
					avg += y_data[i];
				}
				avg /= num_data;
				init_intercept = SafeLog(avg) - 0.5 * rand_eff_var; // log-normal distribution: mean of exp(beta_0 + Zb) = exp(beta_0 + 0.5 * sigma^2) => use beta_0 = mean(y) - 0.5 * sigma^2
			}
			else {
				Log::REFatal("FindInitialIntercept: Likelihood of type '%s' is not supported.", likelihood_type_.c_str());
			}
			return(init_intercept);
		}//end FindInitialIntercept

		/*!
		* \brief Determine initial value for intercept (=constant)
		* \param y_data Response variable data
		* \param num_data Number of data points
		* \param rand_eff_var Variance of random effects
		*/
		bool ShouldHaveIntercept(const double* y_data,
			const data_size_t num_data,
			double rand_eff_var) const {
			bool ret_val = false;
			if (likelihood_type_ == "poisson" || likelihood_type_ == "gamma") {
				ret_val = true;
			}
			else {
				double beta_zero = FindInitialIntercept(y_data, num_data, rand_eff_var);
				if (std::abs(beta_zero) > 0.1) {
					ret_val = true;
				}
			}
			return(ret_val);
		}

		/*!
		* \brief Determine initial value for additional likelihood parameters (e.g., shape for gamma)
		* \param y_data Response variable data
		* \param num_data Number of data points
		*/
		const double* FindInitialAuxPars(const double* y_data,
			const data_size_t num_data) {
			if (likelihood_type_ == "gamma") {
				// Use a simple "MLE" approach for the shape parameter ignoring random and fixed effects and 
				//	using the approximation: ln(k) - digamma(k) approx = (1 + 1 / (6k + 1)) / (2k), where k = shape
				//	See https://en.wikipedia.org/wiki/Gamma_distribution#Maximum_likelihood_estimation (as of 02.03.2023)
				double log_avg = 0., avg_log = 0.;
#pragma omp parallel for schedule(static) reduction(+:log_avg, avg_log)
				for (data_size_t i = 0; i < num_data; ++i) {
					log_avg += y_data[i];
					avg_log += std::log(y_data[i]);
				}
				log_avg /= num_data;
				log_avg = std::log(log_avg);
				avg_log /= num_data;
				double s = log_avg - avg_log;
				aux_pars_[0] = (3. - s + std::sqrt((s - 3.) * (s - 3.) + 24. * s)) / (12. * s);
			}
			else if (likelihood_type_ != "gaussian" && likelihood_type_ != "bernoulli_probit" &&
				likelihood_type_ != "bernoulli_logit" && likelihood_type_ != "poisson") {
				Log::REFatal("FindInitialAuxPars: Likelihood of type '%s' is not supported ", likelihood_type_.c_str());
			}
			return(aux_pars_.data());
		}//end FindInitialAuxPars

		/*!
		* \brief Returns the number of additional parameters
		*/
		int NumAuxPars() const {
			return(num_aux_pars_);
		}

		/*!
		* \brief Returns a pointer to aux_pars_
		*/
		const double* GetAuxPars() const {
			return(aux_pars_.data());
		}

		/*!
		* \brief Set aux_pars_
		* \param aux_pars New values for aux_pars_
		*/
		void SetAuxPars(const double* aux_pars) {
			if (likelihood_type_ == "gamma") {
				CHECK(aux_pars[0] > 0);
				aux_pars_[0] = aux_pars[0];
			}
			else if (likelihood_type_ == "gaussian") {
				CHECK(aux_pars[0] > 0);
				aux_pars_[0] = aux_pars[0];
			}
			normalizing_constant_has_been_calculated_ = false;
			aux_pars_have_been_set_ = true;
		}

		const char* GetNameAuxPars(int ind_aux_par) const {
			CHECK(ind_aux_par < num_aux_pars_);
			return(names_aux_pars_[ind_aux_par].c_str());
		}

		void GetNameFirstAuxPar(string_t& name) const {
			name = names_aux_pars_[0];
		}

		bool AuxParsHaveBeenSet() const {
			return(aux_pars_have_been_set_);
		}

		/*!
		* \brief Calculate auxiliary quantity for the logarithm of normalizing constant of the likelihood
		* \param y_data Response variable data if response variable is continuous
		* \param y_data_int Response variable data if response variable is integer-valued
		* \param num_data Number of data points
		*/
		void CalculateAuxQuantLogNormalizingConstant(const double* y_data,
			const int*,
			const data_size_t num_data) {
			if (!aux_normalizing_constant_has_been_calculated_) {
				if (likelihood_type_ == "gamma") {
					double log_aux_normalizing_constant = 0.;
#pragma omp parallel for schedule(static) reduction(+:log_aux_normalizing_constant)
					for (data_size_t i = 0; i < num_data; ++i) {
						log_aux_normalizing_constant += AuxQuantLogNormalizingConstantGamma(y_data[i]);
					}
					aux_log_normalizing_constant_ = log_aux_normalizing_constant;
				}
				else if (likelihood_type_ != "gaussian" && likelihood_type_ != "bernoulli_probit" &&
					likelihood_type_ != "bernoulli_logit" && likelihood_type_ != "poisson") {
					Log::REFatal("CalculateAuxQuantLogNormalizingConstant: Likelihood of type '%s' is not supported ", likelihood_type_.c_str());
				}
				aux_normalizing_constant_has_been_calculated_ = true;
			}
		}//end CalculateAuxQuantLogNormalizingConstant

		inline double AuxQuantLogNormalizingConstantGamma(const double y) const {
			return(std::log(y));
		}

		/*!
		* \brief Calculate the logarithm of the normalizing constant of the likelihood
		* \param y_data Response variable data if response variable is continuous
		* \param y_data_int Response variable data if response variable is integer-valued
		* \param num_data Number of data points
		*/
		void CalculateLogNormalizingConstant(const double* y_data,
			const int* y_data_int,
			const data_size_t num_data) {
			if (!normalizing_constant_has_been_calculated_) {
				CalculateAuxQuantLogNormalizingConstant(y_data, y_data_int, num_data);
				if (likelihood_type_ == "poisson") {
					double aux_const = 0.;
#pragma omp parallel for schedule(static) if (num_data >= 128) reduction(+:aux_const)
					for (data_size_t i = 0; i < num_data; ++i) {
						aux_const += LogNormalizingConstantPoisson(y_data_int[i]);
					}
					log_normalizing_constant_ = aux_const;
				}
				else if (likelihood_type_ == "gamma") {
					log_normalizing_constant_ = LogNormalizingConstantGamma(1., num_data, false);//note: the first argument is not used
				}
				else if (likelihood_type_ != "gaussian" && likelihood_type_ != "bernoulli_probit" &&
					likelihood_type_ != "bernoulli_logit") {
					Log::REFatal("CalculateLogNormalizingConstant: Likelihood of type '%s' is not supported ", likelihood_type_.c_str());
				}
				normalizing_constant_has_been_calculated_ = true;
			}
		}//end CalculateLogNormalizingConstant

		inline double LogNormalizingConstantPoisson(const int y) const {
			if (y > 1) {
				double log_factorial = 0.;
				for (int k = 2; k <= y; ++k) {
					log_factorial += std::log(k);
				}
				return(-log_factorial);
			}
			else {
				return(0.);
			}
		}

		inline double LogNormalizingConstantGamma(const double y, const int num_data, bool calculate_aux_const) const {
			if (TwoNumbersAreEqual<double>(aux_pars_[0], 1.)) {
				return(0.);
			}
			else {
				if (calculate_aux_const) {
					return((aux_pars_[0] - 1.) * AuxQuantLogNormalizingConstantGamma(y) +
						num_data * (aux_pars_[0] * std::log(aux_pars_[0]) - std::lgamma(aux_pars_[0])));
				}
				else {
					return((aux_pars_[0] - 1.) * aux_log_normalizing_constant_ +
						num_data * (aux_pars_[0] * std::log(aux_pars_[0]) - std::lgamma(aux_pars_[0])));
				}
			}
		}

		/*!
		* \brief Evaluate the log-likelihood conditional on the latent variable (=location_par)
		* \param y_data Response variable data if response variable is continuous
		* \param y_data_int Response variable data if response variable is integer-valued
		* \param location_par Location parameter (random plus fixed effects)
		* \param num_data Number of data points
		*/
		double LogLikelihood(const double* y_data,
			const int* y_data_int,
			const double* location_par,
			const data_size_t num_data) {
			CalculateLogNormalizingConstant(y_data, y_data_int, num_data);
			double ll = 0.;
			if (likelihood_type_ == "bernoulli_probit") {
#pragma omp parallel for schedule(static) if (num_data >= 128) reduction(+:ll)
				for (data_size_t i = 0; i < num_data; ++i) {
					ll += LogLikBernoulliProbit(y_data_int[i], location_par[i]);
				}
			}
			else if (likelihood_type_ == "bernoulli_logit") {
#pragma omp parallel for schedule(static) if (num_data >= 128) reduction(+:ll)
				for (data_size_t i = 0; i < num_data; ++i) {
					ll += LogLikBernoulliLogit(y_data_int[i], location_par[i]);
				}
			}
			else if (likelihood_type_ == "poisson") {
#pragma omp parallel for schedule(static) if (num_data >= 128) reduction(+:ll)
				for (data_size_t i = 0; i < num_data; ++i) {
					ll += LogLikPoisson(y_data_int[i], location_par[i], false);
				}
				ll += log_normalizing_constant_;
			}
			else if (likelihood_type_ == "gamma") {
#pragma omp parallel for schedule(static) if (num_data >= 128) reduction(+:ll)
				for (data_size_t i = 0; i < num_data; ++i) {
					ll += LogLikGamma(y_data[i], location_par[i], false);
				}
				ll += log_normalizing_constant_;
			}
			else if (likelihood_type_ == "gaussian") {
#pragma omp parallel for schedule(static) if (num_data >= 128) reduction(+:ll)
				for (data_size_t i = 0; i < num_data; ++i) {
					ll += LogLikGaussian(y_data[i], location_par[i]);
				}
			}
			else {
				Log::REFatal("LogLikelihood: Likelihood of type '%s' is not supported.", likelihood_type_.c_str());
			}
			return(ll);
		}//end LogLikelihood

		/*!
		* \brief Evaluate the log-likelihood conditional on the latent variable (=location_par)
		* \param y_data Response variable data if response variable is continuous
		* \param y_data_int Response variable data if response variable is integer-valued
		* \param location_par Location parameter (random plus fixed effects)
		*/
		inline double LogLikelihood(const double y_data,
			const int y_data_int,
			const double location_par) const {
			if (likelihood_type_ == "bernoulli_probit") {
				return(LogLikBernoulliProbit(y_data_int, location_par));
			}
			else if (likelihood_type_ == "bernoulli_logit") {
				return(LogLikBernoulliLogit(y_data_int, location_par));
			}
			else if (likelihood_type_ == "poisson") {
				return(LogLikPoisson(y_data_int, location_par, true));
			}
			else if (likelihood_type_ == "gamma") {
				return(LogLikGamma(y_data, location_par, true));
			}
			else if (likelihood_type_ == "gaussian") {
				return(LogLikGaussian(y_data, location_par));
			}
			else {
				Log::REFatal("LogLikelihood: Likelihood of type '%s' is not supported.", likelihood_type_.c_str());
				return(-1e99);
			}
		}//end LogLikelihood

		inline double LogLikBernoulliProbit(const int y, const double location_par) const {
			if (y == 0) {
				return std::log(1 - normalCDF(location_par));
			}
			else {
				return std::log(normalCDF(location_par));
			}
		}

		inline double LogLikBernoulliLogit(const int y, const double location_par) const {
			return (y * location_par - std::log(1 + std::exp(location_par)));
			//Alternative version:
			//if (y == 0) {
			//	ll += std::log(1 - CondMeanLikelihood(location_par));//CondMeanLikelihood = logistic function
			//}
			//else {
			//	ll += std::log(CondMeanLikelihood(location_par));
			//}
		}

		inline double LogLikPoisson(const int y, const double location_par, bool incl_norm_const) const {
			if (incl_norm_const) {
				return (y * location_par - std::exp(location_par) + LogNormalizingConstantPoisson(y));
			}
			else {
				return (y * location_par - std::exp(location_par));
			}
		}

		inline double LogLikGamma(const double y, const double location_par, bool incl_norm_const) const {
			if (incl_norm_const) {
				return (-aux_pars_[0] * (location_par + y * std::exp(-location_par)) + LogNormalizingConstantGamma(y, 1, true));
			}
			else {
				return (-aux_pars_[0] * (location_par + y * std::exp(-location_par)));
			}
		}

		inline double LogLikGaussian(const double y, const double location_par) const {
			return (std::log(aux_pars_[0]) + normalLogPDF(aux_pars_[0] * (y - location_par)));//aux_pars_[0] = 1. / std::sqrt(variance)
		}

		/*!
		* \brief Calculate the first derivative of the log-likelihood with respect to the location parameter
		* \param y_data Response variable data if response variable is continuous
		* \param y_data_int Response variable data if response variable is integer-valued
		* \param location_par Location parameter (random plus fixed effects)
		* \param num_data Number of data points
		*/
		void CalcFirstDerivLogLik(const double* y_data,
			const int* y_data_int,
			const double* location_par,
			const data_size_t num_data) {
			if (likelihood_type_ == "bernoulli_probit") {
#pragma omp parallel for schedule(static) if (num_data >= 128)
				for (data_size_t i = 0; i < num_data; ++i) {
					first_deriv_ll_[i] = FirstDerivLogLikBernoulliProbit(y_data_int[i], location_par[i]);
				}
			}
			else if (likelihood_type_ == "bernoulli_logit") {
#pragma omp parallel for schedule(static) if (num_data >= 128)
				for (data_size_t i = 0; i < num_data; ++i) {
					first_deriv_ll_[i] = FirstDerivLogLikBernoulliLogit(y_data_int[i], location_par[i]);
				}
			}
			else if (likelihood_type_ == "poisson") {
#pragma omp parallel for schedule(static) if (num_data >= 128)
				for (data_size_t i = 0; i < num_data; ++i) {
					first_deriv_ll_[i] = FirstDerivLogLikPoisson(y_data_int[i], location_par[i]);
				}
			}
			else if (likelihood_type_ == "gamma") {
#pragma omp parallel for schedule(static) if (num_data >= 128)
				for (data_size_t i = 0; i < num_data; ++i) {
					first_deriv_ll_[i] = FirstDerivLogLikGamma(y_data[i], location_par[i]);
				}
			}
			else if (likelihood_type_ == "gaussian") {
#pragma omp parallel for schedule(static) if (num_data >= 128)
				for (data_size_t i = 0; i < num_data; ++i) {
					first_deriv_ll_[i] = FirstDerivLogLikGaussian(y_data[i], location_par[i]);
				}
			}
			else {
				Log::REFatal("CalcFirstDerivLogLik: Likelihood of type '%s' is not supported.", likelihood_type_.c_str());
			}
		}//end CalcFirstDerivLogLik

		/*!
		* \brief Calculate the first derivative of the log-likelihood with respect to the location parameter
		* \param y_data Response variable data if response variable is continuous
		* \param y_data_int Response variable data if response variable is integer-valued
		* \param location_par Location parameter (random plus fixed effects)
		*/
		inline double CalcFirstDerivLogLik(const double y_data,
			const int y_data_int,
			const double location_par) const {
			if (likelihood_type_ == "bernoulli_probit") {
				return(FirstDerivLogLikBernoulliProbit(y_data_int, location_par));
			}
			else if (likelihood_type_ == "bernoulli_logit") {
				return(FirstDerivLogLikBernoulliLogit(y_data_int, location_par));
			}
			else if (likelihood_type_ == "poisson") {
				return(FirstDerivLogLikPoisson(y_data_int, location_par));
			}
			else if (likelihood_type_ == "gamma") {
				return(FirstDerivLogLikGamma(y_data, location_par));
			}
			else if (likelihood_type_ == "gaussian") {
				return(FirstDerivLogLikGaussian(y_data, location_par));
			}
			else {
				Log::REFatal("CalcFirstDerivLogLik: Likelihood of type '%s' is not supported.", likelihood_type_.c_str());
				return(0.);
			}
		}//end CalcFirstDerivLogLik

		inline double FirstDerivLogLikBernoulliProbit(const int y, const double location_par) const {
			if (y == 0) {
				return (-normalPDF(location_par) / (1 - normalCDF(location_par)));
			}
			else {
				return (normalPDF(location_par) / normalCDF(location_par));
			}
		}

		inline double FirstDerivLogLikBernoulliLogit(const int y, const double location_par) const {
			return (y - CondMeanLikelihood(location_par));//CondMeanLikelihood = logistic(x)
		}

		inline double FirstDerivLogLikPoisson(const int y, const double location_par) const {
			return (y - std::exp(location_par));
		}

		inline double FirstDerivLogLikGamma(const double y, const double location_par) const {
			return (aux_pars_[0] * (y * std::exp(-location_par) - 1.));
		}

		inline double FirstDerivLogLikGaussian(const double y, const double location_par) const {
			return (aux_pars_[0] * aux_pars_[0] * (y - location_par));
		}

		/*!
		* \brief Calculate the second derivative of the negative (!) log-likelihood with respect to the location parameter
		* \param y_data Response variable data if response variable is continuous
		* \param y_data_int Response variable data if response variable is integer-valued
		* \param location_par Location parameter (random plus fixed effects)
		* \param num_data Number of data points
		*/
		void CalcSecondDerivNegLogLik(const double* y_data,
			const int* y_data_int,
			const double* location_par,
			const data_size_t num_data) {
			if (likelihood_type_ == "bernoulli_probit") {
#pragma omp parallel for schedule(static) if (num_data >= 128)
				for (data_size_t i = 0; i < num_data; ++i) {
					second_deriv_neg_ll_[i] = SecondDerivNegLogLikBernoulliProbit(y_data_int[i], location_par[i]);
				}
			}
			else if (likelihood_type_ == "bernoulli_logit") {
#pragma omp parallel for schedule(static) if (num_data >= 128)
				for (data_size_t i = 0; i < num_data; ++i) {
					second_deriv_neg_ll_[i] = SecondDerivNegLogLikBernoulliLogit(location_par[i]);
				}
			}
			else if (likelihood_type_ == "poisson") {
#pragma omp parallel for schedule(static) if (num_data >= 128)
				for (data_size_t i = 0; i < num_data; ++i) {
					second_deriv_neg_ll_[i] = SecondDerivNegLogLikPoisson(location_par[i]);
				}
			}
			else if (likelihood_type_ == "gamma") {
#pragma omp parallel for schedule(static) if (num_data >= 128)
				for (data_size_t i = 0; i < num_data; ++i) {
					second_deriv_neg_ll_[i] = SecondDerivNegLogLikGamma(y_data[i], location_par[i]);
				}
			}
			else if (likelihood_type_ == "gaussian") {
#pragma omp parallel for schedule(static) if (num_data >= 128)
				for (data_size_t i = 0; i < num_data; ++i) {
					second_deriv_neg_ll_[i] = SecondDerivNegLogLikGaussian();
				}
			}
			else {
				Log::REFatal("CalcSecondDerivNegLogLik: Likelihood of type '%s' is not supported.", likelihood_type_.c_str());
			}
		}// end CalcSecondDerivNegLogLik

		/*!
		* \brief Calculate the second derivative of the negative (!) log-likelihood with respect to the location parameter
		* \param y_data Response variable data if response variable is continuous
		* \param y_data_int Response variable data if response variable is integer-valued
		* \param location_par Location parameter (random plus fixed effects)
		*/
		inline double CalcSecondDerivNegLogLik(const double y_data,
			const int y_data_int,
			const double location_par) const {
			if (likelihood_type_ == "bernoulli_probit") {
				return(SecondDerivNegLogLikBernoulliProbit(y_data_int, location_par));
			}
			else if (likelihood_type_ == "bernoulli_logit") {
				return(SecondDerivNegLogLikBernoulliLogit(location_par));
			}
			else if (likelihood_type_ == "poisson") {
				return(SecondDerivNegLogLikPoisson(location_par));
			}
			else if (likelihood_type_ == "gamma") {
				return(SecondDerivNegLogLikGamma(y_data, location_par));
			}
			else if (likelihood_type_ == "gaussian") {
				return(SecondDerivNegLogLikGaussian());
			}
			else {
				Log::REFatal("CalcSecondDerivNegLogLik: Likelihood of type '%s' is not supported.", likelihood_type_.c_str());
				return(1.);
			}
		}// end CalcSecondDerivNegLogLik

		inline double SecondDerivNegLogLikBernoulliProbit(const int y, const double location_par) const {
			double dnorm = normalPDF(location_par);
			double pnorm = normalCDF(location_par);
			if (y == 0) {
				double dnorm_frac_one_min_pnorm = dnorm / (1. - pnorm);
				return (-dnorm_frac_one_min_pnorm * (location_par - dnorm_frac_one_min_pnorm));
			}
			else {
				double dnorm_frac_pnorm = dnorm / pnorm;
				return(dnorm_frac_pnorm * (location_par + dnorm_frac_pnorm));
			}
		}

		inline double SecondDerivNegLogLikBernoulliLogit(const double location_par) const {
			double exp_loc_i = std::exp(location_par);
			return (exp_loc_i * std::pow(1. + exp_loc_i, -2));
		}

		inline double SecondDerivNegLogLikPoisson(const double location_par) const {
			return std::exp(location_par);
		}

		inline double SecondDerivNegLogLikGamma(const double y, const double location_par) const {
			return (aux_pars_[0] * y * std::exp(-location_par));
		}

		inline double SecondDerivNegLogLikGaussian() const {
			return (aux_pars_[0] * aux_pars_[0]);//aux_pars_[0] = 1 / sqrt(variance)
		}

		/*!
		* \brief Calculate the third derivative of the log-likelihood with respect to the location parameter
		* \param y_data Response variable data if response variable is continuous
		* \param y_data_int Response variable data if response variable is integer-valued
		* \param location_par Location parameter (random plus fixed effects)
		* \param num_data Number of data points
		* \param[out] third_deriv Third derivative of the log-likelihood with respect to the location parameter. Need to pre-allocate memory of size num_data
		*/
		void CalcThirdDerivLogLik(const double* y_data,
			const int* y_data_int,
			const double* location_par,
			const data_size_t num_data,
			double* third_deriv) const {
			if (likelihood_type_ == "bernoulli_probit") {
#pragma omp parallel for schedule(static) if (num_data >= 128)
				for (data_size_t i = 0; i < num_data; ++i) {
					double dnorm = normalPDF(location_par[i]);
					double pnorm = normalCDF(location_par[i]);
					if (y_data_int[i] == 0) {
						double dnorm_frac_one_min_pnorm = dnorm / (1. - pnorm);
						third_deriv[i] = dnorm_frac_one_min_pnorm * (1 - location_par[i] * location_par[i] +
							dnorm_frac_one_min_pnorm * (3 * location_par[i] - 2 * dnorm_frac_one_min_pnorm));
					}
					else {
						double dnorm_frac_pnorm = dnorm / pnorm;
						third_deriv[i] = dnorm_frac_pnorm * (location_par[i] * location_par[i] - 1 +
							dnorm_frac_pnorm * (3 * location_par[i] + 2 * dnorm_frac_pnorm));
					}
				}
			}
			else if (likelihood_type_ == "bernoulli_logit") {
#pragma omp parallel for schedule(static) if (num_data >= 128)
				for (data_size_t i = 0; i < num_data; ++i) {
					double exp_loc_i = std::exp(location_par[i]);
					third_deriv[i] = -exp_loc_i * (1. - exp_loc_i) * std::pow(1 + exp_loc_i, -3);
				}
			}
			else if (likelihood_type_ == "poisson") {
#pragma omp parallel for schedule(static) if (num_data >= 128)
				for (data_size_t i = 0; i < num_data; ++i) {
					third_deriv[i] = -std::exp(location_par[i]);
				}
			}
			else if (likelihood_type_ == "gamma") {
#pragma omp parallel for schedule(static) if (num_data >= 128)
				for (data_size_t i = 0; i < num_data; ++i) {
					third_deriv[i] = aux_pars_[0] * y_data[i] * std::exp(-location_par[i]);
				}
			}
			else {
				Log::REFatal("CalcThirdDerivLogLik: Likelihood of type '%s' is not supported.", likelihood_type_.c_str());
			}
		}//end CalcThirdDerivLogLik

		/*!
		* \brief Calculates the gradient of the negative log-likelihood with respect to the additional parameters of the likelihood (e.g., shape for gamma)
		* \param y_data Response variable data if response variable is continuous
		* \param location_par Location parameter (random plus fixed effects)
		* \param num_data Number of data points
		* \param[out] grad Gradient
		*/
		void CalcGradNegLogLikAuxPars(const double* y_data,
			const double* location_par,
			const data_size_t num_data,
			double* grad) const {
			if (likelihood_type_ == "gamma") {
				double neg_log_grad = 0.;//gradient for shape parameter is calculated on the log-scale
#pragma omp parallel for schedule(static) reduction(+:neg_log_grad)
				for (data_size_t i = 0; i < num_data; ++i) {
					neg_log_grad += location_par[i] + y_data[i] * std::exp(-location_par[i]);
				}
				neg_log_grad -= num_data * (std::log(aux_pars_[0]) + 1. - digamma(aux_pars_[0]));
				neg_log_grad -= aux_log_normalizing_constant_;
				neg_log_grad *= aux_pars_[0];
				grad[0] = neg_log_grad;
			}
			else if (likelihood_type_ != "gaussian" && likelihood_type_ != "bernoulli_probit" &&
				likelihood_type_ != "bernoulli_logit" && likelihood_type_ != "poisson") {
				Log::REFatal("CalcGradNegLogLikAuxPars: Likelihood of type '%s' is not supported.", likelihood_type_.c_str());
			}
		}//end CalcGradNegLogLikAuxPars

		/*!
		* \brief Calculates the second and the negative third derivative of the log-likelihood with respect to
		*			(i) once and twice the location parameter and (ii) an additional parameter of the likelihood
		* \param y_data Response variable data if response variable is continuous
		* \param location_par Location parameter (random plus fixed effects)
		* \param num_data Number of data points
		* \param ind_aux_par Index of aux_pars_ wrt which the gradient is calculated (currently no used as there is only one)
		* \param[out] second_deriv Second derivative
		* \param[out] neg_third_deriv Negative third derivative
		*/
		void CalcSecondNegThirdDerivLogLikAuxParsLocPar(const double* y_data,
			const double* location_par,
			const data_size_t num_data,
			int ind_aux_par,
			double* second_deriv,
			double* neg_third_deriv) const {
			if (likelihood_type_ == "gamma") {
				CHECK(ind_aux_par == 0);
#pragma omp parallel for schedule(static)
				for (data_size_t i = 0; i < num_data; ++i) {
					second_deriv[i] = aux_pars_[0] * (y_data[i] * std::exp(-location_par[i]) - 1.);
					neg_third_deriv[i] = second_deriv[i] + aux_pars_[0];
				}
			}
			else if (likelihood_type_ != "gaussian" && likelihood_type_ != "bernoulli_probit" &&
				likelihood_type_ != "bernoulli_logit" && likelihood_type_ != "poisson") {
				Log::REFatal("CalcSecondDerivNegLogLikAuxParsLocPar: Likelihood of type '%s' is not supported.", likelihood_type_.c_str());
			}
		}//end CalcSecondNegThirdDerivLogLikAuxParsLocPar

		/*!
		* \brief Calculate the mean of the likelihood conditional on the (predicted) latent variable
		*			Used for adaptive Gauss-Hermite quadrature for the prediction of the response variable
		*/
		inline double CondMeanLikelihood(const double value) const {
			if (likelihood_type_ == "gaussian") {
				return value;
			}
			else if (likelihood_type_ == "bernoulli_probit") {
				return normalCDF(value);
			}
			else if (likelihood_type_ == "bernoulli_logit") {
				return 1. / (1. + std::exp(-value));
			}
			else if (likelihood_type_ == "poisson") {
				return std::exp(value);
			}
			else if (likelihood_type_ == "gamma") {
				return std::exp(value);
			}
			else {
				Log::REFatal("CondMeanLikelihood: Likelihood of type '%s' is not supported.", likelihood_type_.c_str());
				return 0.;
			}
		}

		/*!
		* \brief Calculate the first derivative of the logarithm of the mean of the likelihood conditional on the (predicted) latent variable
		*			Used for adaptive Gauss-Hermite quadrature for the prediction of the response variable
		*/
		inline double FirstDerivLogCondMeanLikelihood(const double value) const {
			if (likelihood_type_ == "bernoulli_logit") {
				return 1. / (1. + std::exp(value));
			}
			else if (likelihood_type_ == "poisson") {
				return 1.;
			}
			else if (likelihood_type_ == "gamma") {
				return 1.;
			}
			else {
				Log::REFatal("FirstDerivLogCondMeanLikelihood: Likelihood of type '%s' is not supported.", likelihood_type_.c_str());
				return 0.;
			}
		}

		/*!
		* \brief Calculate the second derivative of the logarithm of the mean of the likelihood conditional on the (predicted) latent variable
		*			Used for adaptive Gauss-Hermite quadrature for the prediction of the response variable
		*/
		inline double SecondDerivLogCondMeanLikelihood(const double value) const {
			if (likelihood_type_ == "bernoulli_logit") {
				double exp_x = std::exp(value);
				return -exp_x / ((1. + exp_x) * (1. + exp_x));
			}
			else if (likelihood_type_ == "poisson") {
				return 0.;
			}
			else if (likelihood_type_ == "gamma") {
				return 0.;
			}
			else {
				Log::REFatal("SecondDerivLogCondMeanLikelihood: Likelihood of type '%s' is not supported.", likelihood_type_.c_str());
				return 0.;
			}
		}

		/*!
		* \brief Do Cholesky decomposition
		* \param[out] chol_fact Cholesky factor
		* \param psi Matrix for which the Cholesky decomposition should be done
		*/
		template <class T_mat_1, typename std::enable_if <std::is_same<sp_mat_t, T_mat_1>::value ||
			std::is_same<sp_mat_rm_t, T_mat_1>::value>::type* = nullptr >
		void CalcChol(T_chol& chol_fact, const T_mat_1& psi) {
			if (!chol_fact_pattern_analyzed_) {
				chol_fact.analyzePattern(psi);
				chol_fact_pattern_analyzed_ = true;
			}
			chol_fact.factorize(psi);
		}
		template <class T_mat_1, typename std::enable_if <std::is_same<den_mat_t, T_mat_1>::value>::type* = nullptr  >
		void CalcChol(T_chol& chol_fact, const T_mat_1& psi) {
			chol_fact.compute(psi);
		}

		/*!
		* \brief Find the mode of the posterior of the latent random effects using Newton's method and calculate the approximative marginal log-likelihood..
		*		Calculations are done using a numerically stable variant based on factorizing ("inverting") B = (Id + Wsqrt * Z*Sigma*Zt * Wsqrt).
		*		In the notation of the paper: "Sigma = Z*Sigma*Z^T" and "Z = Id".
		*		This version is used for the Laplace approximation when dense matrices are used (e.g. GP models).
		* \param y_data Response variable data if response variable is continuous
		* \param y_data_int Response variable data if response variable is integer-valued
		* \param fixed_effects Fixed effects component of location parameter
		* \param num_data Number of data points
		* \param ZSigmaZt Covariance matrix of latent random effect
		* \param[out] approx_marginal_ll Approximate marginal log-likelihood evaluated at the mode
		*/
		void FindModePostRandEffCalcMLLStable(const double* y_data,
			const int* y_data_int,
			const double* fixed_effects,
			const data_size_t num_data,
			const std::shared_ptr<T_mat> ZSigmaZt,
			double& approx_marginal_ll) {
			// Initialize variables
			if (!mode_initialized_) {
				InitializeModeAvec();
			}
			else {
				mode_previous_value_ = mode_;
				a_vec_previous_value_ = a_vec_;
				na_or_inf_during_second_last_call_to_find_mode_ = na_or_inf_during_last_call_to_find_mode_;
			}
			bool no_fixed_effects = (fixed_effects == nullptr);
			vec_t location_par;
			// Initialize objective function (LA approx. marginal likelihood) for use as convergence criterion
			if (no_fixed_effects) {
				approx_marginal_ll = -0.5 * (a_vec_.dot(mode_)) + LogLikelihood(y_data, y_data_int, mode_.data(), num_data);
			}
			else {
				location_par = vec_t(num_data);
#pragma omp parallel for schedule(static)
				for (data_size_t i = 0; i < num_data; ++i) {
					location_par[i] = mode_[i] + fixed_effects[i];
				}
				approx_marginal_ll = -0.5 * (a_vec_.dot(mode_)) + LogLikelihood(y_data, y_data_int, location_par.data(), num_data);
			}
			double approx_marginal_ll_new = approx_marginal_ll;
			vec_t rhs, v_aux;//auxiliary variables
			vec_t Wsqrt(num_data);//diagonal matrix with square root of negative second derivatives on the diagonal (sqrt of negative Hessian of log-likelihood)
			T_mat Id_plus_Wsqrt_ZSigmaZt_Wsqrt(num_data, num_data);
			// Start finding mode 
			int it;
			bool terminate_optim = false;
			bool has_NA_or_Inf = false;
			for (it = 0; it < MAXIT_MODE_NEWTON_; ++it) {
				// Calculate first and second derivative of log-likelihood
				if (no_fixed_effects) {
					CalcFirstDerivLogLik(y_data, y_data_int, mode_.data(), num_data);
					CalcSecondDerivNegLogLik(y_data, y_data_int, mode_.data(), num_data);
				}
				else {
					CalcFirstDerivLogLik(y_data, y_data_int, location_par.data(), num_data);
					CalcSecondDerivNegLogLik(y_data, y_data_int, location_par.data(), num_data);
				}
				// Calculate Cholesky factor of matrix B = Id + Wsqrt * Z*Sigma*Zt * Wsqrt
				Wsqrt.array() = second_deriv_neg_ll_.array().sqrt();
				Id_plus_Wsqrt_ZSigmaZt_Wsqrt.setIdentity();
				Id_plus_Wsqrt_ZSigmaZt_Wsqrt += (Wsqrt.asDiagonal() * (*ZSigmaZt) * Wsqrt.asDiagonal());
				CalcChol<T_mat>(chol_fact_Id_plus_Wsqrt_Sigma_Wsqrt_, Id_plus_Wsqrt_ZSigmaZt_Wsqrt);
				// Update mode and a_vec_
				rhs.array() = second_deriv_neg_ll_.array() * mode_.array() + first_deriv_ll_.array();
				v_aux = Wsqrt.asDiagonal() * (*ZSigmaZt) * rhs;
				a_vec_ = rhs - Wsqrt.asDiagonal() * (chol_fact_Id_plus_Wsqrt_Sigma_Wsqrt_.solve(v_aux));
				mode_ = (*ZSigmaZt) * a_vec_;
				// Calculate new objective function
				if (no_fixed_effects) {
					approx_marginal_ll_new = -0.5 * (a_vec_.dot(mode_)) + LogLikelihood(y_data, y_data_int, mode_.data(), num_data);
				}
				else {
					// Update location parameter of log-likelihood for calculation of approx. marginal log-likelihood (objective function)
#pragma omp parallel for schedule(static)
					for (data_size_t i = 0; i < num_data; ++i) {
						location_par[i] = mode_[i] + fixed_effects[i];
					}
					approx_marginal_ll_new = -0.5 * (a_vec_.dot(mode_)) + LogLikelihood(y_data, y_data_int, location_par.data(), num_data);
				}
				if (std::isnan(approx_marginal_ll_new) || std::isinf(approx_marginal_ll_new)) {
					has_NA_or_Inf = true;
					Log::REDebug(NA_OR_INF_WARNING_);
					break;
				}
				// Check convergence
				if (it == 0) {
					if (std::abs(approx_marginal_ll_new - approx_marginal_ll) < DELTA_REL_CONV_ * std::abs(approx_marginal_ll)) { // allow for decreases in first iteration
						terminate_optim = true;
					}
				}
				else {
					if ((approx_marginal_ll_new - approx_marginal_ll) < DELTA_REL_CONV_ * std::abs(approx_marginal_ll)) {
						terminate_optim = true;
					}
				}
				if (terminate_optim) {
					if (approx_marginal_ll_new < approx_marginal_ll) {
						Log::REDebug(NO_INCREASE_IN_MLL_WARNING_);
					}
					approx_marginal_ll = approx_marginal_ll_new;
					break;
				}
				else {
					approx_marginal_ll = approx_marginal_ll_new;
				}
			}
			if (it == MAXIT_MODE_NEWTON_) {
				Log::REDebug(NO_CONVERGENCE_WARNING_);
			}
			if (has_NA_or_Inf) {
				approx_marginal_ll = approx_marginal_ll_new;
				na_or_inf_during_last_call_to_find_mode_ = true;
			}
			else {
				if (no_fixed_effects) {
					CalcFirstDerivLogLik(y_data, y_data_int, mode_.data(), num_data);//first derivative is not used here anymore but since it is reused in gradient calculation and in prediction, we calculate it once more
					CalcSecondDerivNegLogLik(y_data, y_data_int, mode_.data(), num_data);
				}
				else {
					CalcFirstDerivLogLik(y_data, y_data_int, location_par.data(), num_data);//first derivative is not used here anymore but since it is reused in gradient calculation and in prediction, we calculate it once more
					CalcSecondDerivNegLogLik(y_data, y_data_int, location_par.data(), num_data);
				}
				Wsqrt.array() = second_deriv_neg_ll_.array().sqrt();
				Id_plus_Wsqrt_ZSigmaZt_Wsqrt.setIdentity();
				Id_plus_Wsqrt_ZSigmaZt_Wsqrt += (Wsqrt.asDiagonal() * (*ZSigmaZt) * Wsqrt.asDiagonal());
				CalcChol<T_mat>(chol_fact_Id_plus_Wsqrt_Sigma_Wsqrt_, Id_plus_Wsqrt_ZSigmaZt_Wsqrt);
				approx_marginal_ll -= ((T_mat)chol_fact_Id_plus_Wsqrt_Sigma_Wsqrt_.matrixL()).diagonal().array().log().sum();
				mode_has_been_calculated_ = true;
				na_or_inf_during_last_call_to_find_mode_ = false;
			}
		}//end FindModePostRandEffCalcMLLStable

		/*!
		* \brief Find the mode of the posterior of the latent random effects using Newton's method and calculate the approximative marginal log-likelihood.
		*		Calculations are done on the random effects (b) scale and not the "data scale" (Zb) using
		*		a numerically stable variant based on factorizing ("inverting") B = (Id + ZtWZsqrt * Sigma * ZtWZsqrt).
		*		This version is used for the Laplace approximation when there is only one Gaussian process and
		*		there are a lot of multiple observations at the same location, i.e., the dimenion of the random effects b is much smaller than Zb
		* \param y_data Response variable data if response variable is continuous
		* \param y_data_int Response variable data if response variable is integer-valued
		* \param fixed_effects Fixed effects component of location parameter
		* \param num_data Number of data points
		* \param Sigma Covariance matrix of latent random effect
		* \param random_effects_indices_of_data Indices that indicate to which random effect every data point is related
		* \param[out] approx_marginal_ll Approximate marginal log-likelihood evaluated at the mode
		*/
		void FindModePostRandEffCalcMLLOnlyOneGPCalculationsOnREScale(const double* y_data,
			const int* y_data_int,
			const double* fixed_effects,
			const data_size_t num_data,
			const std::shared_ptr<T_mat> Sigma,
			const data_size_t* const random_effects_indices_of_data,
			double& approx_marginal_ll) {
			// Initialize variables
			if (!mode_initialized_) {
				InitializeModeAvec();
			}
			else {
				mode_previous_value_ = mode_;
				a_vec_previous_value_ = a_vec_;
				na_or_inf_during_second_last_call_to_find_mode_ = na_or_inf_during_last_call_to_find_mode_;
			}
			vec_t location_par(num_data);//location parameter = mode of random effects + fixed effects
			if (fixed_effects == nullptr) {
#pragma omp parallel for schedule(static)
				for (data_size_t i = 0; i < num_data; ++i) {
					location_par[i] = mode_[random_effects_indices_of_data[i]];
				}
			}
			else {
#pragma omp parallel for schedule(static)
				for (data_size_t i = 0; i < num_data; ++i) {
					location_par[i] = mode_[random_effects_indices_of_data[i]] + fixed_effects[i];
				}
			}
			// Initialize objective function (LA approx. marginal likelihood) for use as convergence criterion
			approx_marginal_ll = -0.5 * (a_vec_.dot(mode_)) + LogLikelihood(y_data, y_data_int, location_par.data(), num_data);
			double approx_marginal_ll_new = approx_marginal_ll;
			vec_t diag_sqrt_ZtWZ(num_re_);//sqrt of diagonal matrix ZtWZ
			T_mat Id_plus_ZtWZsqrt_Sigma_ZtWZsqrt(num_re_, num_re_);
			vec_t rhs, v_aux;
			int it;
			bool terminate_optim = false;
			bool has_NA_or_Inf = false;
			for (it = 0; it < MAXIT_MODE_NEWTON_; ++it) {
				// Calculate first and second derivative of log-likelihood
				CalcFirstDerivLogLik(y_data, y_data_int, location_par.data(), num_data);
				CalcSecondDerivNegLogLik(y_data, y_data_int, location_par.data(), num_data);
				// Calculate right hand side for mode update
				CalcZtVGivenIndices(num_data, num_re_, random_effects_indices_of_data, second_deriv_neg_ll_, diag_sqrt_ZtWZ, true);
				rhs = (diag_sqrt_ZtWZ.array() * mode_.array()).matrix();//rhs = ZtWZ * mode_ + Zt * first_deriv_ll_ for updating mode
				CalcZtVGivenIndices(num_data, num_re_, random_effects_indices_of_data, first_deriv_ll_, rhs, false);
				// Calculate Cholesky factor of matrix B = Id + ZtWZsqrt * Sigma * ZtWZsqrt
				diag_sqrt_ZtWZ.array() = diag_sqrt_ZtWZ.array().sqrt();
				Id_plus_ZtWZsqrt_Sigma_ZtWZsqrt.setIdentity();
				Id_plus_ZtWZsqrt_Sigma_ZtWZsqrt += diag_sqrt_ZtWZ.asDiagonal() * (*Sigma) * diag_sqrt_ZtWZ.asDiagonal();
				CalcChol<T_mat>(chol_fact_Id_plus_Wsqrt_Sigma_Wsqrt_, Id_plus_ZtWZsqrt_Sigma_ZtWZsqrt);//this is the bottleneck (for large data and sparse matrices)
				// Update mode and a_vec_
				v_aux = (*Sigma) * rhs;
				v_aux.array() *= diag_sqrt_ZtWZ.array();
				a_vec_ = -chol_fact_Id_plus_Wsqrt_Sigma_Wsqrt_.solve(v_aux);
				a_vec_.array() *= diag_sqrt_ZtWZ.array();
				a_vec_.array() += rhs.array();
				mode_ = (*Sigma) * a_vec_;
				// Update location parameter of log-likelihood for calculation of approx. marginal log-likelihood (objective function)
				if (fixed_effects == nullptr) {
#pragma omp parallel for schedule(static)
					for (data_size_t i = 0; i < num_data; ++i) {
						location_par[i] = mode_[random_effects_indices_of_data[i]];
					}
				}
				else {
#pragma omp parallel for schedule(static)
					for (data_size_t i = 0; i < num_data; ++i) {
						location_par[i] = mode_[random_effects_indices_of_data[i]] + fixed_effects[i];
					}
				}
				// Calculate new objective function
				approx_marginal_ll_new = -0.5 * (a_vec_.dot(mode_)) + LogLikelihood(y_data, y_data_int, location_par.data(), num_data);
				if (std::isnan(approx_marginal_ll_new) || std::isinf(approx_marginal_ll_new)) {
					has_NA_or_Inf = true;
					Log::REDebug(NA_OR_INF_WARNING_);
					break;
				}
				// Check convergence
				if (it == 0) {
					if (std::abs(approx_marginal_ll_new - approx_marginal_ll) < DELTA_REL_CONV_ * std::abs(approx_marginal_ll)) { // allow for decreases in first iteration
						terminate_optim = true;
					}
				}
				else {
					if ((approx_marginal_ll_new - approx_marginal_ll) < DELTA_REL_CONV_ * std::abs(approx_marginal_ll)) {
						terminate_optim = true;
					}
				}
				if (terminate_optim) {
					if (approx_marginal_ll_new < approx_marginal_ll) {
						Log::REDebug(NO_INCREASE_IN_MLL_WARNING_);
					}
					approx_marginal_ll = approx_marginal_ll_new;
					break;
				}
				else {
					approx_marginal_ll = approx_marginal_ll_new;
				}
			}//end loop for finding mode
			if (it == MAXIT_MODE_NEWTON_) {
				Log::REDebug(NO_CONVERGENCE_WARNING_);
			}
			if (has_NA_or_Inf) {
				approx_marginal_ll = approx_marginal_ll_new;
				na_or_inf_during_last_call_to_find_mode_ = true;
			}
			else {
				CalcFirstDerivLogLik(y_data, y_data_int, location_par.data(), num_data);//first derivative is not used here anymore but since it is reused in gradient calculation and in prediction, we calculate it once more
				CalcSecondDerivNegLogLik(y_data, y_data_int, location_par.data(), num_data);
				CalcZtVGivenIndices(num_data, num_re_, random_effects_indices_of_data, second_deriv_neg_ll_, diag_sqrt_ZtWZ, true);
				diag_sqrt_ZtWZ.array() = diag_sqrt_ZtWZ.array().sqrt();
				Id_plus_ZtWZsqrt_Sigma_ZtWZsqrt.setIdentity();
				Id_plus_ZtWZsqrt_Sigma_ZtWZsqrt += diag_sqrt_ZtWZ.asDiagonal() * (*Sigma) * diag_sqrt_ZtWZ.asDiagonal();
				CalcChol<T_mat>(chol_fact_Id_plus_Wsqrt_Sigma_Wsqrt_, Id_plus_ZtWZsqrt_Sigma_ZtWZsqrt);
				approx_marginal_ll -= ((T_mat)chol_fact_Id_plus_Wsqrt_Sigma_Wsqrt_.matrixL()).diagonal().array().log().sum();
				mode_has_been_calculated_ = true;
				na_or_inf_during_last_call_to_find_mode_ = false;
			}
		}//end FindModePostRandEffCalcMLLOnlyOneGPCalculationsOnREScale

		/*!
		* \brief Find the mode of the posterior of the latent random effects using Newton's method and calculate the approximative marginal log-likelihood.
		*		Calculations are done by directly factorizing ("inverting) (Sigma^-1 + Zt*W*Z).
		*		NOTE: IT IS ASSUMED THAT SIGMA IS A DIAGONAL MATRIX
		*		This version is used for the Laplace approximation when there are only grouped random effects.
		* \param y_data Response variable data if response variable is continuous
		* \param y_data_int Response variable data if response variable is integer-valued
		* \param fixed_effects Fixed effects component of location parameter
		* \param num_data Number of data points
		* \param SigmaI Inverse covariance matrix of latent random effect. Currently, this needs to be a diagonal matrix
		* \param Zt Transpose Z^T of random effect design matrix that relates latent random effects to observations/likelihoods
		* \param[out] approx_marginal_ll Approximate marginal log-likelihood evaluated at the mode
		*/
		void FindModePostRandEffCalcMLLGroupedRE(const double* y_data,
			const int* y_data_int,
			const double* fixed_effects,
			const data_size_t num_data,
			const sp_mat_t& SigmaI,
			const sp_mat_t& Zt,
			double& approx_marginal_ll) {
			// Initialize variables
			if (!mode_initialized_) {
				InitializeModeAvec();
			}
			else {
				mode_previous_value_ = mode_;
				na_or_inf_during_second_last_call_to_find_mode_ = na_or_inf_during_last_call_to_find_mode_;
			}
			sp_mat_t Z = Zt.transpose();
			vec_t location_par = Z * mode_;//location parameter = mode of random effects + fixed effects
			if (fixed_effects != nullptr) {
#pragma omp parallel for schedule(static)
				for (data_size_t i = 0; i < num_data; ++i) {
					location_par[i] += fixed_effects[i];
				}
			}
			// Initialize objective function (LA approx. marginal likelihood) for use as convergence criterion
			approx_marginal_ll = -0.5 * (mode_.dot(SigmaI * mode_)) + LogLikelihood(y_data, y_data_int, location_par.data(), num_data);
			double approx_marginal_ll_new = approx_marginal_ll;
			sp_mat_t SigmaI_plus_ZtWZ;
			vec_t rhs;
			// Start finding mode 
			int it;
			bool terminate_optim = false;
			bool has_NA_or_Inf = false;
			for (it = 0; it < MAXIT_MODE_NEWTON_; ++it) {
				// Calculate first and second derivative of log-likelihood
				CalcFirstDerivLogLik(y_data, y_data_int, location_par.data(), num_data);
				CalcSecondDerivNegLogLik(y_data, y_data_int, location_par.data(), num_data);
				// Calculate Cholesky factor and update mode
				rhs = Zt * first_deriv_ll_ - SigmaI * mode_;//right hand side for updating mode
				SigmaI_plus_ZtWZ = SigmaI + Zt * second_deriv_neg_ll_.asDiagonal() * Z;
				SigmaI_plus_ZtWZ.makeCompressed();
				if (!chol_fact_pattern_analyzed_) {
					chol_fact_SigmaI_plus_ZtWZ_grouped_.analyzePattern(SigmaI_plus_ZtWZ);
					chol_fact_pattern_analyzed_ = true;
				}
				chol_fact_SigmaI_plus_ZtWZ_grouped_.factorize(SigmaI_plus_ZtWZ);
				mode_ += chol_fact_SigmaI_plus_ZtWZ_grouped_.solve(rhs);
				// Update location parameter of log-likelihood for calculation of approx. marginal log-likelihood (objective function)
				location_par = Z * mode_;
				if (fixed_effects != nullptr) {
#pragma omp parallel for schedule(static)
					for (data_size_t i = 0; i < num_data; ++i) {
						location_par[i] += fixed_effects[i];
					}
				}
				// Calculate new objective function
				approx_marginal_ll_new = -0.5 * (mode_.dot(SigmaI * mode_)) + LogLikelihood(y_data, y_data_int, location_par.data(), num_data);
				if (std::isnan(approx_marginal_ll_new) || std::isinf(approx_marginal_ll_new)) {
					has_NA_or_Inf = true;
					Log::REDebug(NA_OR_INF_WARNING_);
					break;
				}
				// Check convergence
				if (it == 0) {
					if (std::abs(approx_marginal_ll_new - approx_marginal_ll) < DELTA_REL_CONV_ * std::abs(approx_marginal_ll)) { // allow for decreases in first iteration
						terminate_optim = true;
					}
				}
				else {
					if ((approx_marginal_ll_new - approx_marginal_ll) < DELTA_REL_CONV_ * std::abs(approx_marginal_ll)) {
						terminate_optim = true;
					}
				}
				if (terminate_optim) {
					if (approx_marginal_ll_new < approx_marginal_ll) {
						Log::REDebug(NO_INCREASE_IN_MLL_WARNING_);
					}
					approx_marginal_ll = approx_marginal_ll_new;
					break;
				}
				else {
					approx_marginal_ll = approx_marginal_ll_new;
				}
			}//end mode finding algorithm
			if (it == MAXIT_MODE_NEWTON_) {
				Log::REDebug(NO_CONVERGENCE_WARNING_);
			}
			if (has_NA_or_Inf) {
				approx_marginal_ll = approx_marginal_ll_new;
				na_or_inf_during_last_call_to_find_mode_ = true;
			}
			else {
				CalcFirstDerivLogLik(y_data, y_data_int, location_par.data(), num_data);//first derivative is not used here anymore but since it is reused in gradient calculation and in prediction, we calculate it once more
				CalcSecondDerivNegLogLik(y_data, y_data_int, location_par.data(), num_data);
				SigmaI_plus_ZtWZ = SigmaI + Zt * second_deriv_neg_ll_.asDiagonal() * Z;
				SigmaI_plus_ZtWZ.makeCompressed();
				chol_fact_SigmaI_plus_ZtWZ_grouped_.factorize(SigmaI_plus_ZtWZ);
				approx_marginal_ll += -((sp_mat_t)chol_fact_SigmaI_plus_ZtWZ_grouped_.matrixL()).diagonal().array().log().sum() + 0.5 * SigmaI.diagonal().array().log().sum();
				mode_has_been_calculated_ = true;
				na_or_inf_during_last_call_to_find_mode_ = false;
			}
		}//end FindModePostRandEffCalcMLLGroupedRE

		/*!
		* \brief Find the mode of the posterior of the latent random effects using Newton's method and calculate the approximative marginal log-likelihood.
		*		Calculations are done by directly factorizing ("inverting) (Sigma^-1 + Zt*W*Z).
		*		This version is used for the Laplace approximation when there are only grouped random effects with only one grouping variable.
		* \param y_data Response variable data if response variable is continuous
		* \param y_data_int Response variable data if response variable is integer-valued
		* \param fixed_effects Fixed effects component of location parameter
		* \param num_data Number of data points
		* \param sigma2 Variance of random effects
		* \param random_effects_indices_of_data Indices that indicate to which random effect every data point is related
		* \param[out] approx_marginal_ll Approximate marginal log-likelihood evaluated at the mode
		*/
		void FindModePostRandEffCalcMLLOnlyOneGroupedRECalculationsOnREScale(const double* y_data,
			const int* y_data_int,
			const double* fixed_effects,
			const data_size_t num_data,
			const double sigma2,
			const data_size_t* const random_effects_indices_of_data,
			double& approx_marginal_ll) {
			// Initialize variables
			if (!mode_initialized_) {
				InitializeModeAvec();
			}
			else {
				mode_previous_value_ = mode_;
				na_or_inf_during_second_last_call_to_find_mode_ = na_or_inf_during_last_call_to_find_mode_;
			}
			vec_t location_par(num_data);//location parameter = mode of random effects + fixed effects
			if (fixed_effects == nullptr) {
#pragma omp parallel for schedule(static)
				for (data_size_t i = 0; i < num_data; ++i) {
					location_par[i] = mode_[random_effects_indices_of_data[i]];
				}
			}
			else {
#pragma omp parallel for schedule(static)
				for (data_size_t i = 0; i < num_data; ++i) {
					location_par[i] = mode_[random_effects_indices_of_data[i]] + fixed_effects[i];
				}
			}
			// Initialize objective function (LA approx. marginal likelihood) for use as convergence criterion
			approx_marginal_ll = -0.5 / sigma2 * (mode_.dot(mode_)) + LogLikelihood(y_data, y_data_int, location_par.data(), num_data);
			double approx_marginal_ll_new = approx_marginal_ll;
			vec_t rhs;
			diag_SigmaI_plus_ZtWZ_ = vec_t(num_re_);
			// Start finding mode 
			int it;
			bool terminate_optim = false;
			bool has_NA_or_Inf = false;
			for (it = 0; it < MAXIT_MODE_NEWTON_; ++it) {
				// Calculate first and second derivative of log-likelihood
				CalcFirstDerivLogLik(y_data, y_data_int, location_par.data(), num_data);
				CalcSecondDerivNegLogLik(y_data, y_data_int, location_par.data(), num_data);
				// Calculate rhs for mode update
				rhs = -mode_ / sigma2;//right hand side for updating mode
				CalcZtVGivenIndices(num_data, num_re_, random_effects_indices_of_data, first_deriv_ll_, rhs, false);
				// Update mode
				CalcZtVGivenIndices(num_data, num_re_, random_effects_indices_of_data, second_deriv_neg_ll_, diag_SigmaI_plus_ZtWZ_, true);
				diag_SigmaI_plus_ZtWZ_.array() += 1. / sigma2;
				mode_ += (rhs.array() / diag_SigmaI_plus_ZtWZ_.array()).matrix();
				// Update location parameter of log-likelihood for calculation of approx. marginal log-likelihood (objective function)
				if (fixed_effects == nullptr) {
#pragma omp parallel for schedule(static)
					for (data_size_t i = 0; i < num_data; ++i) {
						location_par[i] = mode_[random_effects_indices_of_data[i]];
					}
				}
				else {
#pragma omp parallel for schedule(static)
					for (data_size_t i = 0; i < num_data; ++i) {
						location_par[i] = mode_[random_effects_indices_of_data[i]] + fixed_effects[i];
					}
				}
				// Calculate new objective function
				approx_marginal_ll_new = -0.5 / sigma2 * (mode_.dot(mode_)) + LogLikelihood(y_data, y_data_int, location_par.data(), num_data);
				if (std::isnan(approx_marginal_ll_new) || std::isinf(approx_marginal_ll_new)) {
					has_NA_or_Inf = true;
					Log::REDebug(NA_OR_INF_WARNING_);
					break;
				}
				// Check convergence
				if (it == 0) {
					if (std::abs(approx_marginal_ll_new - approx_marginal_ll) < DELTA_REL_CONV_ * std::abs(approx_marginal_ll)) { // allow for decreases in first iteration
						terminate_optim = true;
					}
				}
				else {
					if ((approx_marginal_ll_new - approx_marginal_ll) < DELTA_REL_CONV_ * std::abs(approx_marginal_ll)) {
						terminate_optim = true;
					}
				}
				if (terminate_optim) {
					if (approx_marginal_ll_new < approx_marginal_ll) {
						Log::REDebug(NO_INCREASE_IN_MLL_WARNING_);
					}
					approx_marginal_ll = approx_marginal_ll_new;
					break;
				}
				else {
					approx_marginal_ll = approx_marginal_ll_new;
				}
			}//end mode finding algorithm
			if (it == MAXIT_MODE_NEWTON_) {
				Log::REDebug(NO_CONVERGENCE_WARNING_);
			}
			if (has_NA_or_Inf) {
				approx_marginal_ll = approx_marginal_ll_new;
				na_or_inf_during_last_call_to_find_mode_ = true;
			}
			else {
				CalcFirstDerivLogLik(y_data, y_data_int, location_par.data(), num_data);//first derivative is not used here anymore but since it is reused in gradient calculation and in prediction, we calculate it once more
				CalcSecondDerivNegLogLik(y_data, y_data_int, location_par.data(), num_data);
				CalcZtVGivenIndices(num_data, num_re_, random_effects_indices_of_data, second_deriv_neg_ll_, diag_SigmaI_plus_ZtWZ_, true);
				diag_SigmaI_plus_ZtWZ_.array() += 1. / sigma2;
				approx_marginal_ll -= 0.5 * diag_SigmaI_plus_ZtWZ_.array().log().sum() + 0.5 * num_re_ * std::log(sigma2);
				mode_has_been_calculated_ = true;
				na_or_inf_during_last_call_to_find_mode_ = false;
			}
		}//end FindModePostRandEffCalcMLLOnlyOneGroupedRECalculationsOnREScale

		/*!
		* \brief Find the mode of the posterior of the latent random effects using Newton's method and calculate the approximative marginal log-likelihood.
		*		Calculations are done by factorizing ("inverting) (Sigma^-1 + W) where it is assumed that an approximate Cholesky factor
		*		of Sigma^-1 has previously been calculated using a Vecchia approximation.
		*		This version is used for the Laplace approximation when there are only GP random effects and the Vecchia approximation is used.
		*		Caveat: Sigma^-1 + W can be not very sparse
		* \param y_data Response variable data if response variable is continuous
		* \param y_data_int Response variable data if response variable is integer-valued
		* \param fixed_effects Fixed effects component of location parameter
		* \param num_data Number of data points
		* \param B Matrix B in Vecchia approximation Sigma^-1 = B^T D^-1 B ("=" Cholesky factor)
		* \param D_inv Diagonal matrix D^-1 in Vecchia approximation Sigma^-1 = B^T D^-1 B
		* \param first_update If true, the covariance parameters or linear coefficients were updated for the first time and the max. number of iterations for the CG should be decreased
		* \param Sigma_L_k Pivoted Cholseky decomposition of Sigma - Version Habrecht: matrix of dimension nxk with rank(Sigma_L_k_) <= piv_chol_rank generated in re_model_template.h
		* \param sigma2 Variance parameter (= Sigma_ii) used for diagonal correction in preconditioner "piv_chol_on_Sigma_diag_corrected"
		* \param[out] approx_marginal_ll Approximate marginal log-likelihood evaluated at the mode
		*/
		void FindModePostRandEffCalcMLLVecchia(const double* y_data,
			const int* y_data_int,
			const double* fixed_effects,
			const data_size_t num_data,
			const sp_mat_t& B,
			const sp_mat_t& D_inv,
			const bool first_update,
			const den_mat_t& Sigma_L_k,
			double sigma2,
			double& approx_marginal_ll) {
			// Initialize variables
			if (!mode_initialized_) {
				InitializeModeAvec();
			}
			else {
				mode_previous_value_ = mode_;
				na_or_inf_during_second_last_call_to_find_mode_ = na_or_inf_during_last_call_to_find_mode_;
			}
			bool no_fixed_effects = (fixed_effects == nullptr);
			vec_t location_par;//location parameter = mode of random effects + fixed effects
<<<<<<< HEAD
			vec_t rhs, B_mode, mode_new(num_data);
			//Cholesky
			sp_mat_t SigmaI, SigmaI_plus_W;
			//Iterative
			int cg_max_num_it = cg_max_num_it_;
			int cg_max_num_it_tridiag = cg_max_num_it_tridiag_;
			vec_t diag_correction;
			den_mat_t I_k_plus_Sigma_L_kt_W_Sigma_L_k, I_k_plus_Sigma_L_kt_WI_plus_diag_corr_inv_Sigma_L_k;
=======
			sp_mat_t SigmaI_plus_W;
			vec_t rhs, B_mode, mode_new;
			vec_t mode_after_grad_aux, mode_after_grad_aux_lag1;//auxiliary variable used only if quasi_newton_for_mode_finding_
			if (quasi_newton_for_mode_finding_) {
				mode_after_grad_aux_lag1 = mode_;
			}
>>>>>>> b6889403
			// Initialize objective function (LA approx. marginal likelihood) for use as convergence criterion
			B_mode = B * mode_;
			if (no_fixed_effects) {
				approx_marginal_ll = -0.5 * (B_mode.dot(D_inv * B_mode)) + LogLikelihood(y_data, y_data_int, mode_.data(), num_data);
			}
			else {
				location_par = vec_t(num_data);
#pragma omp parallel for schedule(static)
				for (data_size_t i = 0; i < num_data; ++i) {
					location_par[i] = mode_[i] + fixed_effects[i];
				}
				approx_marginal_ll = -0.5 * (B_mode.dot(D_inv * B_mode)) + LogLikelihood(y_data, y_data_int, location_par.data(), num_data);
			}
			double approx_marginal_ll_new = approx_marginal_ll;
			if (matrix_inversion_method_ == "iterative") {
				//Reduce max. number of iterations for the CG in first update
				if (first_update && reduce_cg_max_num_it_first_optim_step_) {
					cg_max_num_it = (int)round(cg_max_num_it_ / 3);
					cg_max_num_it_tridiag = (int)round(cg_max_num_it_tridiag_ / 3);
				}
				//Convert to row-major for parallelization
				B_rm_ = sp_mat_rm_t(B);
				D_inv_rm_ = sp_mat_rm_t(D_inv);
				B_t_D_inv_rm_ = B_rm_.transpose() * D_inv_rm_;
				if (cg_preconditioner_type_ == "piv_chol_on_Sigma" || cg_preconditioner_type_ == "piv_chol_on_Sigma_diag_corrected") {
					//Store as class variable
					Sigma_L_k_ = Sigma_L_k;
				}
				if (cg_preconditioner_type_ == "piv_chol_on_Sigma") {
					I_k_plus_Sigma_L_kt_W_Sigma_L_k.resize(Sigma_L_k_.cols(), Sigma_L_k_.cols());
				}
				else if (cg_preconditioner_type_ == "piv_chol_on_Sigma_diag_corrected") {
					diag_correction = -Sigma_L_k_.cwiseProduct(Sigma_L_k_) * vec_t::Ones(Sigma_L_k_.cols());
					diag_correction.array() += sigma2;
					I_k_plus_Sigma_L_kt_WI_plus_diag_corr_inv_Sigma_L_k.resize(Sigma_L_k_.cols(), Sigma_L_k_.cols());
				}
			}
			else {
				SigmaI = B.transpose() * D_inv * B;
			}
			// Start finding mode 
			int it;
			bool terminate_optim = false;
			bool has_NA_or_Inf = false;
<<<<<<< HEAD
			Log::REInfo("shape: %g", aux_pars_[0]);
			Log::REInfo("sum |B|: %g", B_rm_.cwiseAbs().sum());
=======
			double lr_GD = 1.;// learning rate for gradient descent
>>>>>>> b6889403
			for (it = 0; it < MAXIT_MODE_NEWTON_; ++it) {
				// Calculate first and second derivative of log-likelihood
				//Log::REInfo("########################################################");
				if (no_fixed_effects) {
					CalcFirstDerivLogLik(y_data, y_data_int, mode_.data(), num_data);
					CalcSecondDerivNegLogLik(y_data, y_data_int, mode_.data(), num_data);
					//Log::REInfo("mode_ max: %g", mode_.maxCoeff());
					//Log::REInfo("mode_ min: %g", mode_.minCoeff());
					//Log::REInfo("average mode_: %g", mode_.mean());
					//Log::REInfo("sd(mode_): %g", sqrt((mode_.array() - mode_.mean()).cwiseProduct(mode_.array() - mode_.mean()).mean()));
					//vec_t mode_local = mode_;
					//size_t n = mode_local.size() / 2;
					//std::nth_element(mode_local.begin(), mode_local.begin() + n, mode_local.end());
					//Log::REInfo("median mode_local: %g", mode_local[n]);
				}
				else {
					CalcFirstDerivLogLik(y_data, y_data_int, location_par.data(), num_data);
					CalcSecondDerivNegLogLik(y_data, y_data_int, location_par.data(), num_data);
					//Log::REInfo("location_par max: %g", location_par.maxCoeff());
					//Log::REInfo("location_par min: %g", location_par.minCoeff());
					//Log::REInfo("sd(location_par): %g", sqrt((location_par.array() - location_par.mean()).cwiseProduct(location_par.array() - location_par.mean()).mean()));
					//Log::REInfo("average location_par: %g", location_par.mean());
					//vec_t location_par_local = location_par;
					//size_t n = location_par_local.size() / 2;
					//std::nth_element(location_par_local.begin(), location_par_local.begin() + n, location_par_local.end());
					//Log::REInfo("median location_par: %g", location_par_local[n]);
				}
<<<<<<< HEAD
				// Calculate Cholesky factor and update mode
				rhs.array() = second_deriv_neg_ll_.array() * mode_.array() + first_deriv_ll_.array();//right hand side for updating mode
				if (matrix_inversion_method_ == "iterative") {
					//std::chrono::steady_clock::time_point begin, end;
					//double el_time;
					//begin = std::chrono::steady_clock::now();

					//vec_t second_deriv_neg_ll_local = second_deriv_neg_ll_;
					//size_t n = second_deriv_neg_ll_local.size() / 2;
					//std::nth_element(second_deriv_neg_ll_local.begin(), second_deriv_neg_ll_local.begin() + n, second_deriv_neg_ll_local.end());
					//Log::REInfo("median W_ii: %g", second_deriv_neg_ll_local[n]);
					Log::REInfo("average W_ii: %g", second_deriv_neg_ll_.mean());
					Log::REInfo("sd(W_ii): %g", sqrt((second_deriv_neg_ll_.array()-second_deriv_neg_ll_.mean()).cwiseProduct(second_deriv_neg_ll_.array() - second_deriv_neg_ll_.mean()).mean()));
					Log::REInfo("W_ii max: %g", second_deriv_neg_ll_.maxCoeff());
					Log::REInfo("W_ii min: %g", second_deriv_neg_ll_.minCoeff());

					//vec_t second_deriv_neg_ll_inv_local = second_deriv_neg_ll_.cwiseInverse();
					//std::nth_element(second_deriv_neg_ll_inv_local.begin(), second_deriv_neg_ll_inv_local.begin() + n, second_deriv_neg_ll_inv_local.end());
					//Log::REInfo("median W_ii^(-1): %g", second_deriv_neg_ll_inv_local[n]);
					//Log::REInfo("average W_ii^(-1): %g", second_deriv_neg_ll_.cwiseInverse().mean());
					//Log::REInfo("sd(W_ii^(-1)): %g", sqrt((second_deriv_neg_ll_.cwiseInverse().array() - second_deriv_neg_ll_.cwiseInverse().mean()).cwiseProduct(second_deriv_neg_ll_.cwiseInverse().array() - second_deriv_neg_ll_.cwiseInverse().mean()).mean()));
					//Log::REInfo("W_ii^(-1) max: %g", second_deriv_neg_ll_.cwiseInverse().maxCoeff());
					//Log::REInfo("W_ii^(-1) min: %g", second_deriv_neg_ll_.cwiseInverse().minCoeff());

					//Log::REInfo("sum |B|: %g", B_rm_.cwiseAbs().sum());
					if (cg_preconditioner_type_ == "piv_chol_on_Sigma") {
						I_k_plus_Sigma_L_kt_W_Sigma_L_k.setIdentity();
						I_k_plus_Sigma_L_kt_W_Sigma_L_k += Sigma_L_k_.transpose() * second_deriv_neg_ll_.asDiagonal() * Sigma_L_k_;
						chol_fact_I_k_plus_Sigma_L_kt_W_Sigma_L_k_vecchia_.compute(I_k_plus_Sigma_L_kt_W_Sigma_L_k);
						CGVecchiaLaplaceVecWinvplusSigma(second_deriv_neg_ll_, B_rm_, B_t_D_inv_rm_.transpose(), rhs, mode_new, has_NA_or_Inf,
							cg_max_num_it, it, cg_delta_conv_, ZERO_RHS_CG_THRESHOLD, chol_fact_I_k_plus_Sigma_L_kt_W_Sigma_L_k_vecchia_, Sigma_L_k_);
					}
					else if (cg_preconditioner_type_ == "piv_chol_on_Sigma_diag_corrected") {
						WI_plus_diag_corr_inv_ = (second_deriv_neg_ll_.cwiseInverse() + diag_correction).cwiseInverse();
						I_k_plus_Sigma_L_kt_WI_plus_diag_corr_inv_Sigma_L_k.setIdentity();
						I_k_plus_Sigma_L_kt_WI_plus_diag_corr_inv_Sigma_L_k += Sigma_L_k_.transpose() * WI_plus_diag_corr_inv_.asDiagonal() * Sigma_L_k_;
						chol_fact_I_k_plus_Sigma_L_kt_WI_plus_diag_corr_inv_Sigma_L_k_vecchia_.compute(I_k_plus_Sigma_L_kt_WI_plus_diag_corr_inv_Sigma_L_k);
						CGVecchiaLaplaceVecWinvplusSigmaDiagCorrected(second_deriv_neg_ll_, B_rm_, B_t_D_inv_rm_.transpose(), rhs, mode_new, has_NA_or_Inf,
							cg_max_num_it, it, cg_delta_conv_, ZERO_RHS_CG_THRESHOLD, chol_fact_I_k_plus_Sigma_L_kt_WI_plus_diag_corr_inv_Sigma_L_k_vecchia_, WI_plus_diag_corr_inv_, Sigma_L_k_);
					}
					else if (cg_preconditioner_type_ == "Sigma_inv_plus_BtWB" || cg_preconditioner_type_ == "Sigma_inv_plus_BtWB_no_Lanczos_P") {
						D_inv_plus_W_B_rm_ = (D_inv_rm_.diagonal() + second_deriv_neg_ll_).asDiagonal() * B_rm_;
						CGVecchiaLaplaceVec(second_deriv_neg_ll_, B_rm_, B_t_D_inv_rm_, rhs, mode_new, has_NA_or_Inf,
							cg_max_num_it, it, cg_delta_conv_, ZERO_RHS_CG_THRESHOLD, D_inv_plus_W_B_rm_);
					}
					else {
						Log::REFatal("Preconditioner type '%s' is not supported.", cg_preconditioner_type_.c_str());
					}
					if (has_NA_or_Inf) {
						approx_marginal_ll_new = std::numeric_limits<double>::quiet_NaN();
						Log::REDebug(NA_OR_INF_WARNING_);
						break;
					}
					//end = std::chrono::steady_clock::now();
					//el_time = (double)(std::chrono::duration_cast<std::chrono::microseconds>(end - begin).count()) / 1000000.;
					//Log::REInfo("Time CG: %g", el_time);
				}
				else {
					SigmaI_plus_W = SigmaI;
					SigmaI_plus_W.diagonal().array() += second_deriv_neg_ll_.array();
					SigmaI_plus_W.makeCompressed();
					//Calculation of the Cholesky factor is the bottleneck
					if (!chol_fact_pattern_analyzed_) {
						chol_fact_SigmaI_plus_ZtWZ_vecchia_.analyzePattern(SigmaI_plus_W);
						chol_fact_pattern_analyzed_ = true;
					}
					chol_fact_SigmaI_plus_ZtWZ_vecchia_.factorize(SigmaI_plus_W);//This is the bottleneck for large data
					//Log::REInfo("SigmaI_plus_W: number non zeros = %d", (int)SigmaI_plus_W.nonZeros());//only for debugging
					//Log::REInfo("chol_fact_SigmaI_plus_ZtWZ: Number non zeros = %d", (int)((sp_mat_t)chol_fact_SigmaI_plus_ZtWZ_vecchia_.matrixL()).nonZeros());//only for debugging
					mode_new = chol_fact_SigmaI_plus_ZtWZ_vecchia_.solve(rhs);
				}
				if (cap_change_mode_newton_) {
#pragma omp parallel for schedule(static)
					for (data_size_t i = 0; i < num_data; ++i) {
						double abs_change = std::abs(mode_new[i] - mode_[i]);
						if (abs_change > MAX_CHANGE_MODE_NEWTON_) {
							mode_[i] = mode_[i] + (mode_new[i] - mode_[i]) / abs_change * MAX_CHANGE_MODE_NEWTON_;
						}
						else {
							mode_[i] = mode_new[i];
						}
					}
				}//end cap_change_mode_newton_
				else {
					mode_ = mode_new;
				}
				// Calculate new objective function
				B_mode = B * mode_;
				if (no_fixed_effects) {
					approx_marginal_ll_new = -0.5 * (B_mode.dot(D_inv * B_mode)) + LogLikelihood(y_data, y_data_int, mode_.data(), num_data);
				}
				else {
					// Update location parameter of log-likelihood for calculation of approx. marginal log-likelihood (objective function)
=======
				if (quasi_newton_for_mode_finding_) {
					vec_t grad = first_deriv_ll_ - B.transpose() * (D_inv * (B * mode_));
					sp_mat_t D_inv_B = D_inv * B;
					sp_mat_t Bt_D_inv_B_aux = B.cwiseProduct(D_inv_B);
					vec_t SigmaI_diag = Bt_D_inv_B_aux.transpose() * vec_t::Ones(Bt_D_inv_B_aux.rows());
					grad.array() /= (second_deriv_neg_ll_.array() + SigmaI_diag.array());
					//// Alternative way approximating W + Sigma^-1 with Bt * (W + D^-1) * B. 
					//// Note: seems to work worse compared to above diagonal approach. Also, better to comment out "nesterov_acc_rate *= 0.5;"
					//vec_t grad_aux = B.transpose().triangularView<Eigen::UpLoType::UnitUpper>().solve(grad);
					//grad_aux.array() /= (D_inv.diagonal().array() + second_deriv_neg_ll_.array());
					//grad = B.triangularView<Eigen::UpLoType::UnitLower>().solve(grad_aux);
					lr_GD = 1.;
					double nesterov_acc_rate = (1. - (3. / (6. + it)));//Nesterov acceleration factor
					for (int ih = 0; ih < MAX_NUMBER_LR_SHRINKAGE_STEPS_; ++ih) {
						mode_after_grad_aux = mode_ + lr_GD * grad;
						REModelTemplate<T_mat, T_chol>::ApplyMomentumStep(it, mode_after_grad_aux, mode_after_grad_aux_lag1,
							mode_new, nesterov_acc_rate, 0, false, 2, false);
						if (cap_change_mode_newton_) {
>>>>>>> b6889403
#pragma omp parallel for schedule(static)
							for (data_size_t i = 0; i < num_data; ++i) {
								double abs_change = std::abs(mode_new[i] - mode_[i]);
								if (abs_change > MAX_CHANGE_MODE_NEWTON_) {
									mode_new[i] = mode_[i] + (mode_new[i] - mode_[i]) / abs_change * MAX_CHANGE_MODE_NEWTON_;
								}
							}
						}//end cap_change_mode_newton_
						B_mode = B * mode_new;
						if (no_fixed_effects) {
							approx_marginal_ll_new = -0.5 * (B_mode.dot(D_inv * B_mode)) + LogLikelihood(y_data, y_data_int, mode_new.data(), num_data);
						}
						else {
#pragma omp parallel for schedule(static)
							for (data_size_t i = 0; i < num_data; ++i) {// Update location parameter of log-likelihood for calculation of approx. marginal log-likelihood (objective function)
								location_par[i] = mode_new[i] + fixed_effects[i];
							}
							approx_marginal_ll_new = -0.5 * (B_mode.dot(D_inv * B_mode)) + LogLikelihood(y_data, y_data_int, location_par.data(), num_data);
						}
						if (approx_marginal_ll_new < approx_marginal_ll ||
							std::isnan(approx_marginal_ll_new) || std::isinf(approx_marginal_ll_new)) {
							lr_GD *= 0.5;
							nesterov_acc_rate *= 0.5;
						}
						else {//approx_marginal_ll_new >= approx_marginal_ll
							mode_ = mode_new;
							break;
						}
					}// end loop over learnig rate halving procedure
					mode_after_grad_aux_lag1 = mode_after_grad_aux;
				}//end quasi_newton_for_mode_finding_
				else {//Newton's method
					// Calculate Cholesky factor and update mode
					rhs.array() = second_deriv_neg_ll_.array() * mode_.array() + first_deriv_ll_.array();//right hand side for updating mode
					SigmaI_plus_W = SigmaI;
					SigmaI_plus_W.diagonal().array() += second_deriv_neg_ll_.array();
					SigmaI_plus_W.makeCompressed();
					//Calculation of the Cholesky factor is the bottleneck
					if (!chol_fact_pattern_analyzed_) {
						chol_fact_SigmaI_plus_ZtWZ_vecchia_.analyzePattern(SigmaI_plus_W);
						chol_fact_pattern_analyzed_ = true;
					}
					chol_fact_SigmaI_plus_ZtWZ_vecchia_.factorize(SigmaI_plus_W);//This is the bottleneck for large data
					//Log::REInfo("SigmaI_plus_W: number non zeros = %d", (int)SigmaI_plus_W.nonZeros());//only for debugging
					//Log::REInfo("chol_fact_SigmaI_plus_ZtWZ: Number non zeros = %d", (int)((sp_mat_t)chol_fact_SigmaI_plus_ZtWZ_vecchia_.matrixL()).nonZeros());//only for debugging
					if (cap_change_mode_newton_) {
						mode_new = chol_fact_SigmaI_plus_ZtWZ_vecchia_.solve(rhs);
#pragma omp parallel for schedule(static)
						for (data_size_t i = 0; i < num_data; ++i) {
							double abs_change = std::abs(mode_new[i] - mode_[i]);
							if (abs_change > MAX_CHANGE_MODE_NEWTON_) {
								mode_[i] = mode_[i] + (mode_new[i] - mode_[i]) / abs_change * MAX_CHANGE_MODE_NEWTON_;
							}
							else {
								mode_[i] = mode_new[i];
							}
						}
					}//end cap_change_mode_newton_
					else {
						mode_ = chol_fact_SigmaI_plus_ZtWZ_vecchia_.solve(rhs);
					}
					// Calculate new objective function
					B_mode = B * mode_;
					if (no_fixed_effects) {
						approx_marginal_ll_new = -0.5 * (B_mode.dot(D_inv * B_mode)) + LogLikelihood(y_data, y_data_int, mode_.data(), num_data);
					}
					else {
						// Update location parameter of log-likelihood for calculation of approx. marginal log-likelihood (objective function)
#pragma omp parallel for schedule(static)
						for (data_size_t i = 0; i < num_data; ++i) {
							location_par[i] = mode_[i] + fixed_effects[i];
						}
						approx_marginal_ll_new = -0.5 * (B_mode.dot(D_inv * B_mode)) + LogLikelihood(y_data, y_data_int, location_par.data(), num_data);
					}
				}//end Newton's method
				if (std::isnan(approx_marginal_ll_new) || std::isinf(approx_marginal_ll_new)) {
					has_NA_or_Inf = true;
					Log::REDebug(NA_OR_INF_WARNING_);
					break;
				}
				// Check convergence
				if (it == 0) {
					if (std::abs(approx_marginal_ll_new - approx_marginal_ll) < DELTA_REL_CONV_ * std::abs(approx_marginal_ll)) { // allow for decreases in first iteration
						terminate_optim = true;
					}
				}
				else {
					if ((approx_marginal_ll_new - approx_marginal_ll) < DELTA_REL_CONV_ * std::abs(approx_marginal_ll)) {
						terminate_optim = true;
					}
				}
				if (terminate_optim) {
					if (approx_marginal_ll_new < approx_marginal_ll) {
						Log::REDebug(NO_INCREASE_IN_MLL_WARNING_);
					}
					approx_marginal_ll = approx_marginal_ll_new;
					break;
				}
				else {
					approx_marginal_ll = approx_marginal_ll_new;
				}
			} // end loop for mode finding
			if (it == MAXIT_MODE_NEWTON_) {
				Log::REDebug(NO_CONVERGENCE_WARNING_);
			}
			if (has_NA_or_Inf) {
				approx_marginal_ll = approx_marginal_ll_new;
				na_or_inf_during_last_call_to_find_mode_ = true;
			}
			else {
				if (no_fixed_effects) {
					//Log::REInfo("final mode_ max: %g", mode_.maxCoeff());
					//Log::REInfo("final mode_ min: %g", mode_.minCoeff());
					//Log::REInfo("final average mode_: %g", mode_.mean());
					//Log::REInfo("final sd(mode_): %g", sqrt((mode_.array() - mode_.mean()).cwiseProduct(mode_.array() - mode_.mean()).mean()));
					//vec_t mode_local = mode_;
					//size_t n = mode_local.size() / 2;
					//std::nth_element(mode_local.begin(), mode_local.begin() + n, mode_local.end());
					//Log::REInfo("final median mode_local: %g", mode_local[n]);
					CalcFirstDerivLogLik(y_data, y_data_int, mode_.data(), num_data);//first derivative is not used here anymore but since it is reused in gradient calculation and in prediction, we calculate it once more
					CalcSecondDerivNegLogLik(y_data, y_data_int, mode_.data(), num_data);
				}
				else {
					CalcFirstDerivLogLik(y_data, y_data_int, location_par.data(), num_data);//first derivative is not used here anymore but since it is reused in gradient calculation and in prediction, we calculate it once more
					CalcSecondDerivNegLogLik(y_data, y_data_int, location_par.data(), num_data);
				}
<<<<<<< HEAD
				if (matrix_inversion_method_ == "iterative") {
					//Generate random vectors (r_1, r_2, r_3, ...) with Cov(r_i) = I
					if (!saved_rand_vec_trace_) {
						//Seed Generator
						if (!cg_generator_seeded_) {
							cg_generator_ = RNG_t(seed_rand_vec_trace_);
							cg_generator_seeded_ = true;
						}
						//Dependent on the preconditioner: Generate t (= num_rand_vec_trace_) or 2*t random vectors
						if (cg_preconditioner_type_ == "piv_chol_on_Sigma" || cg_preconditioner_type_ == "piv_chol_on_Sigma_diag_corrected") {
							rand_vec_trace_I_.resize(num_data, 2 * num_rand_vec_trace_);
							WI_plus_Sigma_inv_Z_.resize(num_data, num_rand_vec_trace_);
						}
						else if (cg_preconditioner_type_ == "Sigma_inv_plus_BtWB" || cg_preconditioner_type_ == "Sigma_inv_plus_BtWB_no_Lanczos_P") {
							rand_vec_trace_I_.resize(num_data, num_rand_vec_trace_);
							SigmaI_plus_W_inv_Z_.resize(num_data, num_rand_vec_trace_);
						}
						else {
							Log::REFatal("Preconditioner type '%s' is not supported.", cg_preconditioner_type_.c_str());
						}
						GenRandVecTrace(cg_generator_, rand_vec_trace_I_);
						if (reuse_rand_vec_trace_) {
							saved_rand_vec_trace_ = true;
						}
						rand_vec_trace_P_.resize(num_data, num_rand_vec_trace_);
					}
					double log_det_Sigma_W_plus_I;
					CalcLogDetStoch(num_data, cg_max_num_it_tridiag, I_k_plus_Sigma_L_kt_W_Sigma_L_k, I_k_plus_Sigma_L_kt_WI_plus_diag_corr_inv_Sigma_L_k, diag_correction, has_NA_or_Inf, log_det_Sigma_W_plus_I);
					//Log::REInfo("W norm: %g", second_deriv_neg_ll_.cwiseAbs().sum());
					if (has_NA_or_Inf) {
						approx_marginal_ll = std::numeric_limits<double>::quiet_NaN();
						Log::REDebug(NA_OR_INF_WARNING_);
						na_or_inf_during_last_call_to_find_mode_ = true;
					}
					else {
						approx_marginal_ll -= 0.5 * log_det_Sigma_W_plus_I;
						mode_has_been_calculated_ = true;
						na_or_inf_during_last_call_to_find_mode_ = false;
					}
				}//end iterative
				else {
					SigmaI_plus_W = SigmaI;
					SigmaI_plus_W.diagonal().array() += second_deriv_neg_ll_.array();
					SigmaI_plus_W.makeCompressed();
					chol_fact_SigmaI_plus_ZtWZ_vecchia_.factorize(SigmaI_plus_W);
					approx_marginal_ll += -((sp_mat_t)chol_fact_SigmaI_plus_ZtWZ_vecchia_.matrixL()).diagonal().array().log().sum() + 0.5 * D_inv.diagonal().array().log().sum();
					mode_has_been_calculated_ = true;
					na_or_inf_during_last_call_to_find_mode_ = false;
				}
=======
				SigmaI_plus_W = SigmaI;
				SigmaI_plus_W.diagonal().array() += second_deriv_neg_ll_.array();
				SigmaI_plus_W.makeCompressed();
				if (!chol_fact_pattern_analyzed_) {
					chol_fact_SigmaI_plus_ZtWZ_vecchia_.analyzePattern(SigmaI_plus_W);
					chol_fact_pattern_analyzed_ = true;
				}
				chol_fact_SigmaI_plus_ZtWZ_vecchia_.factorize(SigmaI_plus_W);
				approx_marginal_ll += -((sp_mat_t)chol_fact_SigmaI_plus_ZtWZ_vecchia_.matrixL()).diagonal().array().log().sum() + 0.5 * D_inv.diagonal().array().log().sum();
				mode_has_been_calculated_ = true;
				na_or_inf_during_last_call_to_find_mode_ = false;
>>>>>>> b6889403
			}
		}//end FindModePostRandEffCalcMLLVecchia

		/*!
		* \brief Calculate the gradient of the negative Laplace-approximated marginal log-likelihood wrt covariance parameters,
		*		fixed effects (e.g., for linear regression coefficients), and additional likelihood-related parameters.
		*		Calculations are done using a numerically stable variant based on factorizing ("inverting") B = (Id + Wsqrt * Z*Sigma*Zt * Wsqrt).
		*		In the notation of the paper: "Sigma = Z*Sigma*Z^T" and "Z = Id".
		*		This version is used for the Laplace approximation when dense matrices are used (e.g. GP models).
		* \param y_data Response variable data if response variable is continuous
		* \param y_data_int Response variable data if response variable is integer-valued
		* \param fixed_effects Fixed effects component of location parameter
		* \param num_data Number of data points
		* \param ZSigmaZt Covariance matrix of latent random effect
		* \param re_comps_cluster_i Vector with different random effects components. We pass the component pointers to save memory in order to avoid passing a large collection of gardient covariance matrices in memory//TODO: better way than passing this? (relying on all gradients in a vector can lead to large memory consumption)
		* \param calc_cov_grad If true, the gradient wrt the covariance parameters is calculated
		* \param calc_F_grad If true, the gradient wrt the fixed effects mean function F is calculated
		* \param calc_aux_par_grad If true, the gradient wrt additional likelihood parameters is calculated
		* \param[out] cov_grad Gradient of approximate marginal log-likelihood wrt covariance parameters (needs to be preallocated of size num_cov_par)
		* \param[out] fixed_effect_grad Gradient of approximate marginal log-likelihood wrt fixed effects F (note: this is passed as a Eigen vector in order to avoid the need for copying)
		* \param[out] aux_par_grad Gradient wrt additional likelihood parameters
		* \param calc_mode If true, the mode of the random effects posterior is calculated otherwise the values in mode and a_vec_ are used (default=false)
		*/
		void CalcGradNegMargLikelihoodLaplaceApproxStable(const double* y_data,
			const int* y_data_int,
			const double* fixed_effects,
			const data_size_t num_data,
			const std::shared_ptr<T_mat> ZSigmaZt,
			const std::vector<std::shared_ptr<RECompBase<T_mat>>>& re_comps_cluster_i,
			bool calc_cov_grad,
			bool calc_F_grad,
			bool calc_aux_par_grad,
			double* cov_grad,
			vec_t& fixed_effect_grad,
			double* aux_par_grad,
			bool calc_mode) {
			if (calc_mode) {// Calculate mode and Cholesky factor of B = (Id + Wsqrt * ZSigmaZt * Wsqrt) at mode
				double mll;//approximate marginal likelihood. This is a by-product that is not used here.
				FindModePostRandEffCalcMLLStable(y_data, y_data_int, fixed_effects, num_data, ZSigmaZt, mll);
			}
			if (na_or_inf_during_last_call_to_find_mode_) {
				Log::REFatal(NA_OR_INF_ERROR_);
			}
			CHECK(mode_has_been_calculated_);
			// Initialize variables
			bool no_fixed_effects = (fixed_effects == nullptr);
			vec_t location_par;//location parameter = mode of random effects + fixed effects
			double* location_par_ptr;
			T_mat L_inv_Wsqrt(num_data, num_data);//diagonal matrix with square root of negative second derivatives on the diagonal (sqrt of negative Hessian of log-likelihood)
			L_inv_Wsqrt.setIdentity();
			L_inv_Wsqrt.diagonal().array() = second_deriv_neg_ll_.array().sqrt();
			vec_t third_deriv(num_data);//vector of third derivatives of log-likelihood
			if (no_fixed_effects) {
				location_par_ptr = mode_.data();
			}
			else {
				location_par = vec_t(num_data);
#pragma omp parallel for schedule(static)
				for (data_size_t i = 0; i < num_data; ++i) {
					location_par[i] = mode_[i] + fixed_effects[i];
				}
				location_par_ptr = location_par.data();
			}
			CalcThirdDerivLogLik(y_data, y_data_int, location_par_ptr, num_data, third_deriv.data());
			TriangularSolveGivenCholesky<T_chol, T_mat, T_mat, T_mat>(chol_fact_Id_plus_Wsqrt_Sigma_Wsqrt_, L_inv_Wsqrt, L_inv_Wsqrt, false);//L_inv_Wsqrt = L\Wsqrt
			T_mat L_inv_Wsqrt_ZSigmaZt = L_inv_Wsqrt * (*ZSigmaZt);
			// Calculate gradient of approx. marginal log-likelihood wrt the mode
			//		Note: use (i) (Sigma^-1 + W)^-1 = Sigma - Sigma*(W^-1 + Sigma)^-1*Sigma = ZSigmaZt - L_inv_Wsqrt_ZSigmaZt^T*L_inv_Wsqrt_ZSigmaZt and (ii) "Z=Id"N
			T_mat L_inv_Wsqrt_ZSigmaZt_sqr = L_inv_Wsqrt_ZSigmaZt.cwiseProduct(L_inv_Wsqrt_ZSigmaZt);
			vec_t ZSigmaZtI_plus_W_inv_diag = (*ZSigmaZt).diagonal() - L_inv_Wsqrt_ZSigmaZt_sqr.transpose() * vec_t::Ones(L_inv_Wsqrt_ZSigmaZt_sqr.rows());// diagonal of (ZSigmaZt^-1 + W) ^ -1
			vec_t d_mll_d_mode = (-0.5 * ZSigmaZtI_plus_W_inv_diag.array() * third_deriv.array()).matrix();// gradient of approx. marginal likelihood wrt the mode and thus also F here
			// calculate gradient wrt covariance parameters
			if (calc_cov_grad) {
				T_mat WI_plus_Sigma_inv;//WI_plus_Sigma_inv = Wsqrt * L^T\(L\Wsqrt) = (W^-1 + Sigma)^-1
				vec_t d_mode_d_par, SigmaDeriv_first_deriv_ll;
				int par_count = 0;
				double explicit_derivative;
				for (int j = 0; j < (int)re_comps_cluster_i.size(); ++j) {
					for (int ipar = 0; ipar < re_comps_cluster_i[j]->NumCovPar(); ++ipar) {
						std::shared_ptr<T_mat> SigmaDeriv = re_comps_cluster_i[j]->GetZSigmaZtGrad(ipar, true, 1.);
						if (ipar == 0) {
							WI_plus_Sigma_inv = *SigmaDeriv;
							CalcLtLGivenSparsityPattern<T_mat>(L_inv_Wsqrt, WI_plus_Sigma_inv, true);
							//TODO (low-prio): calculate WI_plus_Sigma_inv only once for all relevant non-zero entries as in Gaussian case (see 'CalcPsiInv')
							//					This is only relevant for multiple random effects and/or GPs
						}
						// calculate explicit derivative of approx. mariginal log-likelihood
						explicit_derivative = -0.5 * (double)(a_vec_.transpose() * (*SigmaDeriv) * a_vec_) + 0.5 * (WI_plus_Sigma_inv.cwiseProduct(*SigmaDeriv)).sum();
						// calculate implicit derivative (through mode) of approx. mariginal log-likelihood
						SigmaDeriv_first_deriv_ll = (*SigmaDeriv) * first_deriv_ll_;//auxiliary variable for caclulating d_mode_d_par
						d_mode_d_par = SigmaDeriv_first_deriv_ll;//derivative of mode wrt to a covariance parameter
						d_mode_d_par -= ((*ZSigmaZt) * (L_inv_Wsqrt.transpose() * (L_inv_Wsqrt * SigmaDeriv_first_deriv_ll)));
						cov_grad[par_count] = explicit_derivative + d_mll_d_mode.dot(d_mode_d_par);
						par_count++;
					}
				}
			}//end calc_cov_grad
			// calculate gradient wrt fixed effects
			vec_t ZSigmaZtI_plus_W_inv_d_mll_d_mode;// for implicit derivative
			if (calc_F_grad || calc_aux_par_grad) {
				vec_t L_inv_Wsqrt_ZSigmaZt_d_mll_d_mode = L_inv_Wsqrt_ZSigmaZt * d_mll_d_mode;// for implicit derivative
				ZSigmaZtI_plus_W_inv_d_mll_d_mode = (*ZSigmaZt) * d_mll_d_mode - L_inv_Wsqrt_ZSigmaZt.transpose() * L_inv_Wsqrt_ZSigmaZt_d_mll_d_mode;
			}
			if (calc_F_grad) {
				vec_t d_mll_d_F_implicit = (ZSigmaZtI_plus_W_inv_d_mll_d_mode.array() * second_deriv_neg_ll_.array()).matrix();// implicit derivative
				fixed_effect_grad = -first_deriv_ll_ + d_mll_d_mode - d_mll_d_F_implicit;
			}//end calc_F_grad
			// calculate gradient wrt additional likelihood parameters
			if (calc_aux_par_grad) {
				vec_t neg_likelihood_deriv(num_aux_pars_);//derivative of the negative log-likelihood wrt additional parameters of the likelihood
				vec_t second_deriv(num_data);//second derivative of the log-likelihood with respect to (i) the location parameter and (ii) an additional parameter of the likelihood
				vec_t neg_third_deriv(num_data);//negative third derivative of the log-likelihood with respect to (i) two times the location parameter and (ii) an additional parameter of the likelihood
				vec_t d_mode_d_aux_par;
				CalcGradNegLogLikAuxPars(y_data, location_par_ptr, num_data, neg_likelihood_deriv.data());
				for (int ind_ap = 0; ind_ap < num_aux_pars_; ++ind_ap) {
					CalcSecondNegThirdDerivLogLikAuxParsLocPar(y_data, location_par_ptr, num_data, ind_ap, second_deriv.data(), neg_third_deriv.data());
					double d_detmll_d_aux_par = 0., implicit_derivative = 0.;
#pragma omp parallel for schedule(static) reduction(+:d_detmll_d_aux_par, implicit_derivative)
					for (data_size_t i = 0; i < num_data; ++i) {
						d_detmll_d_aux_par += neg_third_deriv[i] * ZSigmaZtI_plus_W_inv_diag[i];
						implicit_derivative += second_deriv[i] * ZSigmaZtI_plus_W_inv_d_mll_d_mode[i];
					}
					aux_par_grad[ind_ap] = neg_likelihood_deriv[ind_ap] + 0.5 * d_detmll_d_aux_par + implicit_derivative;
				}
			}//end calc_aux_par_grad
		}//end CalcGradNegMargLikelihoodLaplaceApproxStable

		/*!
		* \brief Calculate the gradient of the negative Laplace-approximated marginal log-likelihood wrt covariance parameters,
		*		fixed effects (e.g., for linear regression coefficients), and additional likelihood-related parameters.
		*		Calculations are done on the random effects (b) scale and not the "data scale" (Zb) using
		*		a numerically stable variant based on factorizing ("inverting") B = (Id + ZtWZsqrt * Sigma * ZtWZsqrt).
		*		This version is used for the Laplace approximation when there is only one Gaussian process and
		*		there are a lot of multiple observations at the same location, i.e., the dimenion of the random effects b is much smaller than Zb
		* \param y_data Response variable data if response variable is continuous
		* \param y_data_int Response variable data if response variable is integer-valued
		* \param fixed_effects Fixed effects component of location parameter
		* \param num_data Number of data points
		* \param Sigma Covariance matrix of latent random effect
		* \param random_effects_indices_of_data Indices that indicate to which random effect every data point is related
		* \param re_comps_cluster_i Vector with different random effects components. We pass the component pointers to save memory in order to avoid passing a large collection of gardient covariance matrices in memory//TODO: better way than passing this? (relying on all gradients in a vector can lead to large memory consumption)
		* \param calc_cov_grad If true, the gradient wrt the covariance parameters is calculated
		* \param calc_F_grad If true, the gradient wrt the fixed effects mean function F is calculated
		* \param calc_aux_par_grad If true, the gradient wrt additional likelihood parameters is calculated
		* \param[out] cov_grad Gradient of approximate marginal log-likelihood wrt covariance parameters (needs to be preallocated of size num_cov_par)
		* \param[out] fixed_effect_grad Gradient of approximate marginal log-likelihood wrt fixed effects F (note: this is passed as a Eigen vector in order to avoid the need for copying)
		* \param[out] aux_par_grad Gradient wrt additional likelihood parameters
		* \param calc_mode If true, the mode of the random effects posterior is calculated otherwise the values in mode and a_vec_ are used (default=false)
		*/
		void CalcGradNegMargLikelihoodLaplaceApproxOnlyOneGPCalculationsOnREScale(const double* y_data,
			const int* y_data_int,
			const double* fixed_effects,
			const data_size_t num_data,
			const std::shared_ptr<T_mat> Sigma,
			const data_size_t* const random_effects_indices_of_data,
			const std::vector<std::shared_ptr<RECompBase<T_mat>>>& re_comps_cluster_i,
			bool calc_cov_grad,
			bool calc_F_grad,
			bool calc_aux_par_grad,
			double* cov_grad,
			vec_t& fixed_effect_grad,
			double* aux_par_grad,
			bool calc_mode) {
			CHECK(re_comps_cluster_i.size() == 1);
			if (calc_mode) {// Calculate mode and Cholesky factor of B = (Id + Wsqrt * ZSigmaZt * Wsqrt) at mode
				double mll;//approximate marginal likelihood. This is a by-product that is not used here.
				FindModePostRandEffCalcMLLOnlyOneGPCalculationsOnREScale(y_data, y_data_int, fixed_effects, num_data,
					Sigma, random_effects_indices_of_data, mll);
			}
			if (na_or_inf_during_last_call_to_find_mode_) {
				Log::REFatal(NA_OR_INF_ERROR_);
			}
			CHECK(mode_has_been_calculated_);
			// Initialize variables
			vec_t location_par(num_data);//location parameter = mode of random effects + fixed effects
			if (fixed_effects == nullptr) {
#pragma omp parallel for schedule(static)
				for (data_size_t i = 0; i < num_data; ++i) {
					location_par[i] = mode_[random_effects_indices_of_data[i]];
				}
			}
			else {
#pragma omp parallel for schedule(static)
				for (data_size_t i = 0; i < num_data; ++i) {
					location_par[i] = mode_[random_effects_indices_of_data[i]] + fixed_effects[i];
				}
			}
			// Matrix ZtWZsqrt
			vec_t diag_ZtWZ;
			CalcZtVGivenIndices(num_data, num_re_, random_effects_indices_of_data, second_deriv_neg_ll_, diag_ZtWZ, true);
			T_mat L_inv_ZtWZsqrt(num_re_, num_re_);//diagonal matrix with square root of diagonal of ZtWZ
			L_inv_ZtWZsqrt.setIdentity();
			L_inv_ZtWZsqrt.diagonal().array() = diag_ZtWZ.array().sqrt();
			vec_t third_deriv(num_data);//vector of third derivatives of log-likelihood
			CalcThirdDerivLogLik(y_data, y_data_int, location_par.data(), num_data, third_deriv.data());
			vec_t diag_ZtThirdDerivZ;
			CalcZtVGivenIndices(num_data, num_re_, random_effects_indices_of_data, third_deriv, diag_ZtThirdDerivZ, true);
			TriangularSolveGivenCholesky<T_chol, T_mat, T_mat, T_mat>(chol_fact_Id_plus_Wsqrt_Sigma_Wsqrt_, L_inv_ZtWZsqrt, L_inv_ZtWZsqrt, false);//L_inv_ZtWZsqrt = L\ZtWZsqrt
			T_mat L_inv_ZtWZsqrt_Sigma = L_inv_ZtWZsqrt * (*Sigma);
			//Log::REInfo("CalcGradNegMargLikelihoodLaplaceApproxOnlyOneGPCalculationsOnREScale: L_inv_ZtWZsqrt: number non zeros = %d", GetNumberNonZeros<T_mat>(L_inv_ZtWZsqrt));//Only for debugging
			//Log::REInfo("CalcGradNegMargLikelihoodLaplaceApproxOnlyOneGPCalculationsOnREScale: L_inv_ZtWZsqrt_Sigma: number non zeros = %d", GetNumberNonZeros<T_mat>(L_inv_ZtWZsqrt_Sigma));//Only for debugging
			// Calculate gradient of approx. marginal log-likelihood wrt the mode
			//		Note: use (i) (Sigma^-1 + W)^-1 = Sigma - Sigma*(W^-1 + Sigma)^-1*Sigma = ZSigmaZt - L_inv_ZtWZsqrt_Sigma^T*L_inv_ZtWZsqrt_Sigma
			T_mat L_inv_ZtWZsqrt_Sigma_sqr = L_inv_ZtWZsqrt_Sigma.cwiseProduct(L_inv_ZtWZsqrt_Sigma);
			vec_t SigmaI_plus_ZtWZ_inv_diag = (*Sigma).diagonal() - L_inv_ZtWZsqrt_Sigma_sqr.transpose() * vec_t::Ones(L_inv_ZtWZsqrt_Sigma_sqr.rows());// diagonal of (Sigma^-1 + ZtWZ) ^ -1
			vec_t d_mll_d_mode = (-0.5 * SigmaI_plus_ZtWZ_inv_diag.array() * diag_ZtThirdDerivZ.array()).matrix();// gradient of approx. marginal likelihood wrt the mode
			// calculate gradient wrt covariance parameters
			if (calc_cov_grad) {
				vec_t ZtFirstDeriv;
				CalcZtVGivenIndices(num_data, num_re_, random_effects_indices_of_data, first_deriv_ll_, ZtFirstDeriv, true);
				T_mat ZtWZI_Sigma_inv;//ZtWZI_Sigma_inv = ZtWZsqrt * L^T\(L\ZtWZsqrt) = ((ZtWZ)^-1 + Sigma)^-1
				vec_t d_mode_d_par, SigmaDeriv_ZtFirstDeriv;
				int par_count = 0;
				double explicit_derivative;
				for (int j = 0; j < (int)re_comps_cluster_i.size(); ++j) {
					for (int ipar = 0; ipar < re_comps_cluster_i[j]->NumCovPar(); ++ipar) {
						std::shared_ptr<T_mat> SigmaDeriv = re_comps_cluster_i[j]->GetZSigmaZtGrad(ipar, true, 1.);
						if (ipar == 0) {
							ZtWZI_Sigma_inv = *SigmaDeriv;
							CalcLtLGivenSparsityPattern<T_mat>(L_inv_ZtWZsqrt, ZtWZI_Sigma_inv, true);
							//TODO (low-prio): calculate ZtWZI_Sigma_inv only once for all relevant non-zero entries as in Gaussian case (see 'CalcPsiInv')
							//					This is only relevant for multiple random effects and/or GPs
						}
						// calculate explicit derivative of approx. mariginal log-likelihood
						explicit_derivative = -0.5 * (double)(a_vec_.transpose() * (*SigmaDeriv) * a_vec_) +
							0.5 * (ZtWZI_Sigma_inv.cwiseProduct(*SigmaDeriv)).sum();
						// calculate implicit derivative (through mode) of approx. mariginal log-likelihood
						SigmaDeriv_ZtFirstDeriv = (*SigmaDeriv) * ZtFirstDeriv;//auxiliary variable for caclulating d_mode_d_par
						d_mode_d_par = SigmaDeriv_ZtFirstDeriv;//derivative of mode wrt to a covariance parameter
						d_mode_d_par -= ((*Sigma) * (L_inv_ZtWZsqrt.transpose() * (L_inv_ZtWZsqrt * SigmaDeriv_ZtFirstDeriv)));
						cov_grad[par_count] = explicit_derivative + d_mll_d_mode.dot(d_mode_d_par);
						par_count++;
					}
				}
			}//end calc_cov_grad
			// calculate gradient wrt fixed effects
			vec_t SigmaI_plus_ZtWZ_inv_d_mll_d_mode;// for implicit derivative
			if (calc_F_grad || calc_aux_par_grad) {
				vec_t L_inv_ZtWZsqrt_Sigma_d_mll_d_mode = L_inv_ZtWZsqrt_Sigma * d_mll_d_mode;
				SigmaI_plus_ZtWZ_inv_d_mll_d_mode = (*Sigma) * d_mll_d_mode - L_inv_ZtWZsqrt_Sigma.transpose() * L_inv_ZtWZsqrt_Sigma_d_mll_d_mode;
			}
			if (calc_F_grad) {
				fixed_effect_grad = -first_deriv_ll_;
#pragma omp parallel for schedule(static)
				for (data_size_t i = 0; i < num_data; ++i) {
					fixed_effect_grad[i] += -0.5 * third_deriv[i] * SigmaI_plus_ZtWZ_inv_diag[random_effects_indices_of_data[i]] -
						second_deriv_neg_ll_[i] * SigmaI_plus_ZtWZ_inv_d_mll_d_mode[random_effects_indices_of_data[i]];
				}
			}//end calc_F_grad
			// calculate gradient wrt additional likelihood parameters
			if (calc_aux_par_grad) {
				vec_t neg_likelihood_deriv(num_aux_pars_);//derivative of the negative log-likelihood wrt additional parameters of the likelihood
				vec_t second_deriv(num_data);//second derivative of the log-likelihood with respect to (i) the location parameter and (ii) an additional parameter of the likelihood
				vec_t neg_third_deriv(num_data);//negative third derivative of the log-likelihood with respect to (i) two times the location parameter and (ii) an additional parameter of the likelihood
				vec_t d_mode_d_aux_par;
				CalcGradNegLogLikAuxPars(y_data, location_par.data(), num_data, neg_likelihood_deriv.data());
				for (int ind_ap = 0; ind_ap < num_aux_pars_; ++ind_ap) {
					CalcSecondNegThirdDerivLogLikAuxParsLocPar(y_data, location_par.data(), num_data, ind_ap, second_deriv.data(), neg_third_deriv.data());
					double d_detmll_d_aux_par = 0., implicit_derivative = 0.;
#pragma omp parallel for schedule(static) reduction(+:d_detmll_d_aux_par, implicit_derivative)
					for (data_size_t i = 0; i < num_data; ++i) {
						d_detmll_d_aux_par += neg_third_deriv[i] * SigmaI_plus_ZtWZ_inv_diag[random_effects_indices_of_data[i]];
						implicit_derivative += second_deriv[i] * SigmaI_plus_ZtWZ_inv_d_mll_d_mode[random_effects_indices_of_data[i]];
					}
					aux_par_grad[ind_ap] = neg_likelihood_deriv[ind_ap] + 0.5 * d_detmll_d_aux_par + implicit_derivative;
				}
			}//end calc_aux_par_grad
		}//end CalcGradNegMargLikelihoodLaplaceApproxOnlyOneGPCalculationsOnREScale

		/*!
		* \brief Calculate the gradient of the negative Laplace-approximated marginal log-likelihood wrt covariance parameters,
		*		fixed effects (e.g., for linear regression coefficients), and additional likelihood-related parameters.
		*		Calculations are done by directly factorizing ("inverting) (Sigma^-1 + Zt*W*Z).
		*		NOTE: IT IS ASSUMED THAT SIGMA IS A DIAGONAL MATRIX
		*		This version is used for the Laplace approximation when there are only grouped random effects.
		* \param y_data Response variable data if response variable is continuous
		* \param y_data_int Response variable data if response variable is integer-valued
		* \param fixed_effects Fixed effects component of location parameter
		* \param num_data Number of data points
		* \param SigmaI Inverse covariance matrix of latent random effect. Currently, this needs to be a diagonal matrix
		* \param Zt Transpose Z^T of random effect design matrix that relates latent random effects to observations/likelihoods
		* \param calc_cov_grad If true, the gradient wrt the covariance parameters is calculated
		* \param calc_F_grad If true, the gradient wrt the fixed effects mean function F is calculated
		* \param calc_aux_par_grad If true, the gradient wrt additional likelihood parameters is calculated
		* \param[out] cov_grad Gradient wrt covariance parameters (needs to be preallocated of size num_cov_par)
		* \param[out] fixed_effect_grad Gradient wrt fixed effects F (note: this is passed as a Eigen vector in order to avoid the need for copying)
		* \param[out] aux_par_grad Gradient wrt additional likelihood parameters
		* \param calc_mode If true, the mode of the random effects posterior is calculated otherwise the values in mode and a_vec_ are used (default=false)
		*/
		void CalcGradNegMargLikelihoodLaplaceApproxGroupedRE(const double* y_data,
			const int* y_data_int,
			const double* fixed_effects,
			const data_size_t num_data,
			const sp_mat_t& SigmaI,
			const sp_mat_t& Zt,
			std::vector<data_size_t> cum_num_rand_eff_cluster_i,
			bool calc_cov_grad,
			bool calc_F_grad,
			bool calc_aux_par_grad,
			double* cov_grad,
			vec_t& fixed_effect_grad,
			double* aux_par_grad,
			bool calc_mode) {
			int num_REs = (int)SigmaI.cols();//number of random effect realizations
			int num_comps = (int)cum_num_rand_eff_cluster_i.size() - 1;//number of different random effect components
			if (calc_mode) {// Calculate mode and Cholesky factor of Sigma^-1 + W at mode
				double mll;//approximate marginal likelihood. This is a by-product that is not used here.
				FindModePostRandEffCalcMLLGroupedRE(y_data, y_data_int, fixed_effects, num_data, SigmaI, Zt, mll);
			}
			if (na_or_inf_during_last_call_to_find_mode_) {
				Log::REFatal(NA_OR_INF_ERROR_);
			}
			CHECK(mode_has_been_calculated_);
			// Initialize variables
			sp_mat_t Z = Zt.transpose();
			vec_t location_par = Z * mode_;//location parameter = mode of random effects + fixed effects
			if (fixed_effects != nullptr) {
#pragma omp parallel for schedule(static)
				for (data_size_t i = 0; i < num_data; ++i) {
					location_par[i] += fixed_effects[i];
				}
			}
			vec_t third_deriv(num_data);//vector of third derivatives of log-likelihood
			CalcThirdDerivLogLik(y_data, y_data_int, location_par.data(), num_data, third_deriv.data());
			// Calculate (Sigma^-1 + Zt*W*Z)^-1
			sp_mat_t L_inv(num_REs, num_REs);
			L_inv.setIdentity();
			if (chol_fact_SigmaI_plus_ZtWZ_grouped_.permutationP().size() > 0) {//Permutation is only used when having an ordering
				L_inv = chol_fact_SigmaI_plus_ZtWZ_grouped_.permutationP() * L_inv;
			}
			sp_mat_t L = chol_fact_SigmaI_plus_ZtWZ_grouped_.matrixL();
			TriangularSolve<sp_mat_t, sp_mat_t, sp_mat_t>(L, L_inv, L_inv, false);
			L.resize(0, 0);
			sp_mat_t SigmaI_plus_ZtWZ_inv;
			// calculate gradient of approx. marginal likelihood wrt the mode
			vec_t d_mll_d_mode(num_REs);
			sp_mat_t Zt_third_deriv = Zt * third_deriv.asDiagonal();//every column of Z multiplied elementwise by third_deriv
#pragma omp parallel for schedule(static)
			for (int ire = 0; ire < num_REs; ++ire) {
				//calculate Z^T * diag(diag_d_W_d_mode_i) * Z = Z^T * diag(Z.col(i) * third_deriv) * Z
				d_mll_d_mode[ire] = 0.;
				double entry_ij;
				for (data_size_t i = 0; i < num_data; ++i) {
					entry_ij = Zt_third_deriv.coeff(ire, i);
					if (std::abs(entry_ij) > EPSILON_NUMBERS) {
						vec_t L_inv_Zt_col_i = L_inv * Zt.col(i);
						d_mll_d_mode[ire] += entry_ij * (L_inv_Zt_col_i.squaredNorm());
					}
				}
				d_mll_d_mode[ire] *= -0.5;
			}
			// calculate gradient wrt covariance parameters
			if (calc_cov_grad) {
				sp_mat_t ZtWZ = Zt * second_deriv_neg_ll_.asDiagonal() * Z;
				vec_t d_mode_d_par;//derivative of mode wrt to a covariance parameter
				vec_t v_aux;//auxiliary variable for caclulating d_mode_d_par
				vec_t SigmaI_mode = SigmaI * mode_;
				double explicit_derivative;
				sp_mat_t I_j(num_REs, num_REs);//Diagonal matrix with 1 on the diagonal for all random effects of component j and 0's otherwise
				sp_mat_t I_j_ZtWZ;
				for (int j = 0; j < num_comps; ++j) {
					// calculate explicit derivative of approx. mariginal log-likelihood
					std::vector<Triplet_t> triplets(cum_num_rand_eff_cluster_i[j + 1] - cum_num_rand_eff_cluster_i[j]);//for constructing I_j
					explicit_derivative = 0.;
#pragma omp parallel for schedule(static) reduction(+:explicit_derivative)
					for (int i = cum_num_rand_eff_cluster_i[j]; i < cum_num_rand_eff_cluster_i[j + 1]; ++i) {
						triplets[i - cum_num_rand_eff_cluster_i[j]] = Triplet_t(i, i, 1.);
						explicit_derivative += SigmaI_mode[i] * mode_[i];
					}
					explicit_derivative *= -0.5;
					I_j.setFromTriplets(triplets.begin(), triplets.end());
					I_j_ZtWZ = I_j * ZtWZ;
					SigmaI_plus_ZtWZ_inv = I_j_ZtWZ;
					CalcLtLGivenSparsityPattern<sp_mat_t>(L_inv, SigmaI_plus_ZtWZ_inv, false);
					explicit_derivative += 0.5 * (SigmaI_plus_ZtWZ_inv.cwiseProduct(I_j_ZtWZ)).sum();
					// calculate implicit derivative (through mode) of approx. mariginal log-likelihood
					d_mode_d_par = L_inv.transpose() * (L_inv * (I_j * (Zt * first_deriv_ll_)));
					cov_grad[j] = explicit_derivative + d_mll_d_mode.dot(d_mode_d_par);
				}
			}//end calc_cov_grad
			// calculate gradient wrt fixed effects
			if (calc_F_grad) {
				vec_t d_detmll_d_F(num_data);
#pragma omp parallel for schedule(static)
				for (int i = 0; i < num_data; ++i) {
					vec_t L_inv_Zt_col_i = L_inv * Zt.col(i);
					d_detmll_d_F[i] = -0.5 * third_deriv[i] * (L_inv_Zt_col_i.squaredNorm());

				}
				vec_t d_mll_d_modeT_SigmaI_plus_ZtWZ_inv_Zt_W = (((d_mll_d_mode.transpose() * L_inv.transpose()) * L_inv) * Zt) * second_deriv_neg_ll_.asDiagonal();
				fixed_effect_grad = -first_deriv_ll_ + d_detmll_d_F - d_mll_d_modeT_SigmaI_plus_ZtWZ_inv_Zt_W;
			}//end calc_F_grad
			// calculate gradient wrt additional likelihood parameters
			if (calc_aux_par_grad) {
				vec_t neg_likelihood_deriv(num_aux_pars_);//derivative of the negative log-likelihood wrt additional parameters of the likelihood
				vec_t second_deriv(num_data);//second derivative of the log-likelihood with respect to (i) the location parameter and (ii) an additional parameter of the likelihood
				vec_t neg_third_deriv(num_data);//negative third derivative of the log-likelihood with respect to (i) two times the location parameter and (ii) an additional parameter of the likelihood
				vec_t d_mode_d_aux_par;
				CalcGradNegLogLikAuxPars(y_data, location_par.data(), num_data, neg_likelihood_deriv.data());
				for (int ind_ap = 0; ind_ap < num_aux_pars_; ++ind_ap) {
					CalcSecondNegThirdDerivLogLikAuxParsLocPar(y_data, location_par.data(), num_data, ind_ap, second_deriv.data(), neg_third_deriv.data());
					sp_mat_t ZtdWZ = Zt * neg_third_deriv.asDiagonal() * Z;
					SigmaI_plus_ZtWZ_inv = ZtdWZ;
					CalcLtLGivenSparsityPattern<sp_mat_t>(L_inv, SigmaI_plus_ZtWZ_inv, false);
					double d_detmll_d_aux_par = (SigmaI_plus_ZtWZ_inv.cwiseProduct(ZtdWZ)).sum();
					d_mode_d_aux_par = L_inv.transpose() * (L_inv * (Zt * second_deriv));
					double implicit_derivative = d_mll_d_mode.dot(d_mode_d_aux_par);
					aux_par_grad[ind_ap] = neg_likelihood_deriv[ind_ap] + 0.5 * d_detmll_d_aux_par + implicit_derivative;
				}
			}//end calc_aux_par_grad
		}//end CalcGradNegMargLikelihoodLaplaceApproxGroupedRE

		/*!
		* \brief Calculate the gradient of the negative Laplace-approximated marginal log-likelihood wrt covariance parameters,
		*		fixed effects (e.g., for linear regression coefficients), and additional likelihood-related parameters.
		*		Calculations are done by directly factorizing ("inverting) (Sigma^-1 + Zt*W*Z).
		*		This version is used for the Laplace approximation when there are only grouped random effects with only one grouping variable.
		* \param y_data Response variable data if response variable is continuous
		* \param y_data_int Response variable data if response variable is integer-valued
		* \param fixed_effects Fixed effects component of location parameter
		* \param num_data Number of data points
		* \param sigma2 Variance of random effects
		* \param random_effects_indices_of_data Indices that indicate to which random effect every data point is related
		* \param calc_cov_grad If true, the gradient wrt the covariance parameters is calculated
		* \param calc_F_grad If true, the gradient wrt the fixed effects mean function F is calculated
		* \param calc_aux_par_grad If true, the gradient wrt additional likelihood parameters is calculated
		* \param[out] cov_grad Gradient wrt covariance parameters (needs to be preallocated of size num_cov_par)
		* \param[out] fixed_effect_grad Gradient wrt fixed effects F (note: this is passed as a Eigen vector in order to avoid the need for copying)
		* \param[out] aux_par_grad Gradient wrt additional likelihood parameters
		* \param calc_mode If true, the mode of the random effects posterior is calculated otherwise the values in mode and a_vec_ are used (default=false)
		*/
		void CalcGradNegMargLikelihoodLaplaceApproxOnlyOneGroupedRECalculationsOnREScale(const double* y_data,
			const int* y_data_int,
			const double* fixed_effects,
			const data_size_t num_data,
			const double sigma2,
			const data_size_t* const random_effects_indices_of_data,
			bool calc_cov_grad,
			bool calc_F_grad,
			bool calc_aux_par_grad,
			double* cov_grad,
			vec_t& fixed_effect_grad,
			double* aux_par_grad,
			bool calc_mode) {
			if (calc_mode) {// Calculate mode and Cholesky factor of Sigma^-1 + W at mode
				double mll;//approximate marginal likelihood. This is a by-product that is not used here.
				FindModePostRandEffCalcMLLOnlyOneGroupedRECalculationsOnREScale(y_data, y_data_int, fixed_effects, num_data,
					sigma2, random_effects_indices_of_data, mll);
			}
			if (na_or_inf_during_last_call_to_find_mode_) {
				Log::REFatal(NA_OR_INF_ERROR_);
			}
			CHECK(mode_has_been_calculated_);
			// Initialize variables
			vec_t location_par(num_data);//location parameter = mode of random effects + fixed effects
			if (fixed_effects == nullptr) {
#pragma omp parallel for schedule(static)
				for (data_size_t i = 0; i < num_data; ++i) {
					location_par[i] = mode_[random_effects_indices_of_data[i]];
				}
			}
			else {
#pragma omp parallel for schedule(static)
				for (data_size_t i = 0; i < num_data; ++i) {
					location_par[i] = mode_[random_effects_indices_of_data[i]] + fixed_effects[i];
				}
			}
			vec_t third_deriv(num_data);//vector of third derivatives of log-likelihood
			CalcThirdDerivLogLik(y_data, y_data_int, location_par.data(), num_data, third_deriv.data());
			// calculate gradient of approx. marginal likelihood wrt the mode
			vec_t d_mll_d_mode;
			CalcZtVGivenIndices(num_data, num_re_, random_effects_indices_of_data, third_deriv, d_mll_d_mode, true);
			d_mll_d_mode.array() /= -2. * diag_SigmaI_plus_ZtWZ_.array();
			// calculate gradient wrt covariance parameters
			if (calc_cov_grad) {
				vec_t diag_ZtWZ;
				CalcZtVGivenIndices(num_data, num_re_, random_effects_indices_of_data, second_deriv_neg_ll_, diag_ZtWZ, true);
				double explicit_derivative = -0.5 * (mode_.array() * mode_.array()).sum() / sigma2 +
					0.5 * (diag_ZtWZ.array() / diag_SigmaI_plus_ZtWZ_.array()).sum();
				// calculate implicit derivative (through mode) of approx. mariginal log-likelihood
				vec_t d_mode_d_par;
				CalcZtVGivenIndices(num_data, num_re_, random_effects_indices_of_data, first_deriv_ll_, d_mode_d_par, true);
				d_mode_d_par.array() /= diag_SigmaI_plus_ZtWZ_.array();
				cov_grad[0] = explicit_derivative + d_mll_d_mode.dot(d_mode_d_par);
			}//end calc_cov_grad
			// calculate gradient wrt fixed effects
			if (calc_F_grad) {
#pragma omp parallel for schedule(static)
				for (int i = 0; i < num_data; ++i) {
					fixed_effect_grad[i] = -first_deriv_ll_[i] -
						0.5 * third_deriv[i] / diag_SigmaI_plus_ZtWZ_[random_effects_indices_of_data[i]] - //=d_detmll_d_F
						d_mll_d_mode[random_effects_indices_of_data[i]] * second_deriv_neg_ll_[i] / diag_SigmaI_plus_ZtWZ_[random_effects_indices_of_data[i]];//=implicit derivative = d_mll_d_mode * d_mode_d_F
				}
			}//end calc_F_grad
			// calculate gradient wrt additional likelihood parameters
			if (calc_aux_par_grad) {
				vec_t neg_likelihood_deriv(num_aux_pars_);//derivative of the negative log-likelihood wrt additional parameters of the likelihood
				vec_t second_deriv(num_data);//second derivative of the log-likelihood with respect to (i) the location parameter and (ii) an additional parameter of the likelihood
				vec_t neg_third_deriv(num_data);//negative third derivative of the log-likelihood with respect to (i) two times the location parameter and (ii) an additional parameter of the likelihood
				CalcGradNegLogLikAuxPars(y_data, location_par.data(), num_data, neg_likelihood_deriv.data());
				for (int ind_ap = 0; ind_ap < num_aux_pars_; ++ind_ap) {
					CalcSecondNegThirdDerivLogLikAuxParsLocPar(y_data, location_par.data(), num_data, ind_ap, second_deriv.data(), neg_third_deriv.data());
					double d_detmll_d_aux_par = 0.;
					double implicit_derivative = 0.;// = implicit derivative = d_mll_d_mode * d_mode_d_aux_par
#pragma omp parallel for schedule(static) reduction(+:d_detmll_d_aux_par, implicit_derivative)
					for (int i = 0; i < num_data; ++i) {
						d_detmll_d_aux_par += neg_third_deriv[i] / diag_SigmaI_plus_ZtWZ_[random_effects_indices_of_data[i]];
						implicit_derivative += d_mll_d_mode[random_effects_indices_of_data[i]] * second_deriv[i] / diag_SigmaI_plus_ZtWZ_[random_effects_indices_of_data[i]];
					}
					aux_par_grad[ind_ap] = neg_likelihood_deriv[ind_ap] + 0.5 * d_detmll_d_aux_par + implicit_derivative;
					//Equivalent code:
					//vec_t Zt_second_deriv, diag_Zt_neg_third_deriv_Z;
					//CalcZtVGivenIndices(num_data, num_re_, random_effects_indices_of_data, second_deriv, Zt_second_deriv, true);
					//CalcZtVGivenIndices(num_data, num_re_, random_effects_indices_of_data, neg_third_deriv, diag_Zt_neg_third_deriv_Z, true);
					//double d_detmll_d_aux_par = (diag_Zt_neg_third_deriv_Z.array() / diag_SigmaI_plus_ZtWZ_.array()).sum();
					//double implicit_derivative = (d_mll_d_mode.array() * Zt_second_deriv.array() / diag_SigmaI_plus_ZtWZ_.array()).sum();
				}
			}//end calc_aux_par_grad
		}//end CalcGradNegMargLikelihoodLaplaceApproxOnlyOneGroupedRECalculationsOnREScale

		/*!
<<<<<<< HEAD
		* \brief Calculate the gradient of the negative Laplace-approximated marginal log-likelihood wrt. the covariance parameters, 
=======
		* \brief Calculate the gradient of the negative Laplace-approximated marginal log-likelihood wrt covariance parameters,
>>>>>>> b6889403
		*		fixed effects (e.g., for linear regression coefficients), and additional likelihood-related parameters.
		*		Calculations are done by factorizing ("inverting) (Sigma^-1 + W) where it is assumed that an approximate Cholesky factor
		*		of Sigma^-1 has previously been calculated using a Vecchia approximation.
		*		This version is used for the Laplace approximation when there are only GP random effects and the Vecchia approximation is used.
		*		Caveat: Sigma^-1 + W can be not very sparse
		* \param y_data Response variable data if response variable is continuous
		* \param y_data_int Response variable data if response variable is integer-valued
		* \param fixed_effects Fixed effects component of location parameter
		* \param num_data Number of data points
		* \param B Matrix B in Vecchia approximation Sigma^-1 = B^T D^-1 B ("=" Cholesky factor)
		* \param D_inv Diagonal matrix D^-1 in Vecchia approximation Sigma^-1 = B^T D^-1 B
		* \param B_grad Derivatives of matrices B ( = derivative of matrix -A) for Vecchia approximation
		* \param D_grad Derivatives of matrices D for Vecchia approximation
		* \param sigma2 Variance parameter (= Sigma_ii) 
		* \param calc_cov_grad If true, the gradient wrt the covariance parameters is calculated
		* \param calc_F_grad If true, the gradient wrt the fixed effects mean function F is calculated
		* \param calc_aux_par_grad If true, the gradient wrt additional likelihood parameters is calculated
		* \param[out] cov_grad Gradient of approximate marginal log-likelihood wrt covariance parameters (needs to be preallocated of size num_cov_par)
		* \param[out] fixed_effect_grad Gradient of approximate marginal log-likelihood wrt fixed effects F (note: this is passed as a Eigen vector in order to avoid the need for copying)
		* \param[out] aux_par_grad Gradient wrt additional likelihood parameters
		* \param calc_mode If true, the mode of the random effects posterior is calculated otherwise the values in mode and a_vec_ are used (default=false)
		* \param num_comps_total Total number of random effect components ( = number of GPs)
		*/
		void CalcGradNegMargLikelihoodLaplaceApproxVecchia(const double* y_data,
			const int* y_data_int,
			const double* fixed_effects,
			const data_size_t num_data,
			const sp_mat_t& B,
			const sp_mat_t& D_inv,
			const std::vector<sp_mat_t>& B_grad,
			const std::vector<sp_mat_t>& D_grad,
			double sigma2,
			bool calc_cov_grad,
			bool calc_F_grad,
			bool calc_aux_par_grad,
			double* cov_grad,
			vec_t& fixed_effect_grad,
			double* aux_par_grad,
			bool calc_mode,
			int num_comps_total) {
			if (calc_mode) {// Calculate mode and Cholesky factor of Sigma^-1 + W at mode
				double mll;//approximate marginal likelihood. This is a by-product that is not used here.
				FindModePostRandEffCalcMLLVecchia(y_data, y_data_int, fixed_effects, num_data, B, D_inv, false, Sigma_L_k_, sigma2, mll);
			}
			if (na_or_inf_during_last_call_to_find_mode_) {
				Log::REFatal(NA_OR_INF_ERROR_);
			}
			CHECK(mode_has_been_calculated_);
			// Initialize variables
			bool no_fixed_effects = (fixed_effects == nullptr);
			vec_t location_par;//location parameter = mode of random effects + fixed effects
			double* location_par_ptr;
			vec_t third_deriv(num_data);//vector of third derivatives of log-likelihood
			if (no_fixed_effects) {
				location_par_ptr = mode_.data();
			}
			else {
				location_par = vec_t(num_data);
#pragma omp parallel for schedule(static)
				for (data_size_t i = 0; i < num_data; ++i) {
					location_par[i] = mode_[i] + fixed_effects[i];
				}
				location_par_ptr = location_par.data();
			}
			CalcThirdDerivLogLik(y_data, y_data_int, location_par_ptr, num_data, third_deriv.data());
<<<<<<< HEAD
			if (matrix_inversion_method_ == "iterative") {
				vec_t d_mll_d_mode, d_log_det_Sigma_W_plus_I_d_mode, SigmaI_plus_W_inv_d_mll_d_mode(num_data);
				//Declarations for preconditioner "piv_chol_on_Sigma"
				vec_t diag_WI;
				den_mat_t WI_PI_Z, WI_WI_plus_Sigma_inv_Z;
				//Declarations for preconditioner "Sigma_inv_plus_BtWB"
				vec_t D_inv_plus_W_inv_diag;
				den_mat_t PI_Z;
				//Stochastic Trace: Calculate gradient of approx. marginal likelihood wrt. the mode (and thus also F here)
				CalcLogDetStochDerivMode(third_deriv, num_data, d_log_det_Sigma_W_plus_I_d_mode, D_inv_plus_W_inv_diag, diag_WI, PI_Z, WI_PI_Z, WI_WI_plus_Sigma_inv_Z);
				d_mll_d_mode = 0.5 * d_log_det_Sigma_W_plus_I_d_mode;
				//For implicit derivatives: calculate (Sigma^(-1) + W)^(-1) d_mll_d_mode
				bool has_NA_or_Inf = false;
				if (cg_preconditioner_type_ == "piv_chol_on_Sigma") {
					CGVecchiaLaplaceVecWinvplusSigma(second_deriv_neg_ll_, B_rm_, B_t_D_inv_rm_.transpose(), d_mll_d_mode, SigmaI_plus_W_inv_d_mll_d_mode, has_NA_or_Inf,
						cg_max_num_it_, 0, cg_delta_conv_, ZERO_RHS_CG_THRESHOLD, chol_fact_I_k_plus_Sigma_L_kt_W_Sigma_L_k_vecchia_, Sigma_L_k_);
				}
				else if (cg_preconditioner_type_ == "Sigma_inv_plus_BtWB" || cg_preconditioner_type_ == "Sigma_inv_plus_BtWB_no_Lanczos_P") {
					CGVecchiaLaplaceVec(second_deriv_neg_ll_, B_rm_, B_t_D_inv_rm_, d_mll_d_mode, SigmaI_plus_W_inv_d_mll_d_mode, has_NA_or_Inf,
						cg_max_num_it_, 0, cg_delta_conv_, ZERO_RHS_CG_THRESHOLD, D_inv_plus_W_B_rm_);
				}
				else {
					Log::REFatal("Preconditioner type '%s' is not supported.", cg_preconditioner_type_.c_str());
				}
				if (has_NA_or_Inf) {
					Log::REDebug(CG_NA_OR_INF_WARNING_);
				}
				// Calculate gradient wrt covariance parameters
				if (calc_cov_grad) {
					sp_mat_rm_t SigmaI_deriv_rm, Bt_Dinv_Bgrad_rm, B_t_D_inv_D_grad_D_inv_B_rm;
					vec_t SigmaI_deriv_mode;
					double explicit_derivative, d_log_det_Sigma_W_plus_I_d_cov_pars;
					int num_par = (int)B_grad.size();
					for (int j = 0; j < num_par; ++j) {
						// Calculate SigmaI_deriv
						if (num_comps_total == 1 && j == 0) {
							SigmaI_deriv_rm = -B_rm_.transpose() * B_t_D_inv_rm_.transpose();//SigmaI_deriv = -SigmaI for variance parameters if there is only one GP
						}
						else {
							SigmaI_deriv_rm = sp_mat_rm_t(B_grad[j].transpose()) * B_t_D_inv_rm_.transpose();
							Bt_Dinv_Bgrad_rm = SigmaI_deriv_rm.transpose();
							B_t_D_inv_D_grad_D_inv_B_rm = B_t_D_inv_rm_ * sp_mat_rm_t(D_grad[j]) * B_t_D_inv_rm_.transpose();
							SigmaI_deriv_rm += Bt_Dinv_Bgrad_rm - B_t_D_inv_D_grad_D_inv_B_rm;
							Bt_Dinv_Bgrad_rm.resize(0, 0);
						}
						SigmaI_deriv_mode = SigmaI_deriv_rm * mode_;
						CalcLogDetStochDerivCovPar(num_data, num_comps_total, j, SigmaI_deriv_rm, B_grad[j], D_grad[j], D_inv_plus_W_inv_diag, PI_Z, WI_PI_Z, d_log_det_Sigma_W_plus_I_d_cov_pars);
						explicit_derivative = 0.5 * (mode_.dot(SigmaI_deriv_mode) + d_log_det_Sigma_W_plus_I_d_cov_pars);
						cov_grad[j] = explicit_derivative - SigmaI_plus_W_inv_d_mll_d_mode.dot(SigmaI_deriv_mode); //add implicit derivative
=======
			// Calculate (Sigma^-1 + W)^-1
			sp_mat_t L_inv(num_data, num_data);
			L_inv.setIdentity();
			TriangularSolveGivenCholesky<chol_sp_mat_t, sp_mat_t, sp_mat_t, sp_mat_t>(chol_fact_SigmaI_plus_ZtWZ_vecchia_, L_inv, L_inv, false);
			vec_t d_mll_d_mode, SigmaI_plus_W_inv_d_mll_d_mode, SigmaI_plus_W_inv_diag;
			sp_mat_t SigmaI_plus_W_inv;
			// Calculate gradient wrt covariance parameters
			if (calc_cov_grad) {
				double explicit_derivative;
				int num_par = (int)B_grad.size();
				sp_mat_t SigmaI_deriv, BgradT_Dinv_B, Bt_Dinv_Bgrad;
				sp_mat_t D_inv_B = D_inv * B;
				for (int j = 0; j < num_par; ++j) {
					// Calculate SigmaI_deriv
					if (num_comps_total == 1 && j == 0) {
						SigmaI_deriv = -B.transpose() * D_inv_B;//SigmaI_deriv = -SigmaI for variance parameters if there is only one GP
>>>>>>> b6889403
					}
				}
				//Calculate gradient wrt fixed effects
				if (calc_F_grad) {
					vec_t d_mll_d_F_implicit = -(second_deriv_neg_ll_.array() * SigmaI_plus_W_inv_d_mll_d_mode.array()).matrix();
					fixed_effect_grad = -first_deriv_ll_ + d_mll_d_mode + d_mll_d_F_implicit;
				}
				//Calculate gradient wrt additional likelihood parameters
				if (calc_aux_par_grad) {
					vec_t neg_likelihood_deriv(num_aux_pars_);//derivative of the negative log-likelihood wrt additional parameters of the likelihood
					vec_t second_deriv(num_data);//second derivative of the log-likelihood with respect to (i) the location parameter and (ii) an additional parameter of the likelihood
					vec_t neg_third_deriv(num_data);//negative third derivative of the log-likelihood with respect to (i) two times the location parameter and (ii) an additional parameter of the likelihood
					vec_t d_mode_d_aux_par;
					CalcGradNegLogLikAuxPars(y_data, location_par_ptr, num_data, neg_likelihood_deriv.data());
					for (int ind_ap = 0; ind_ap < num_aux_pars_; ++ind_ap) {
						CalcSecondNegThirdDerivLogLikAuxParsLocPar(y_data, location_par_ptr, num_data, ind_ap, second_deriv.data(), neg_third_deriv.data());
						double d_detmll_d_aux_par = 0., implicit_derivative = 0.;
						CalcLogDetStochDerivAuxPar(neg_third_deriv, D_inv_plus_W_inv_diag, diag_WI, PI_Z, WI_PI_Z, WI_WI_plus_Sigma_inv_Z, d_detmll_d_aux_par);
#pragma omp parallel for schedule(static) reduction(+:d_detmll_d_aux_par, implicit_derivative)
						for (data_size_t i = 0; i < num_data; ++i) {
							implicit_derivative += second_deriv[i] * SigmaI_plus_W_inv_d_mll_d_mode[i];
						}
						aux_par_grad[ind_ap] = neg_likelihood_deriv[ind_ap] + 0.5 * d_detmll_d_aux_par + implicit_derivative;
					}
				}//end calc_aux_par_grad
			}//end iterative
			else {
				// Calculate (Sigma^-1 + W)^-1
				sp_mat_t L_inv(num_data, num_data);
				L_inv.setIdentity();
				TriangularSolveGivenCholesky<chol_sp_mat_t, sp_mat_t, sp_mat_t, sp_mat_t>(chol_fact_SigmaI_plus_ZtWZ_vecchia_, L_inv, L_inv, false);
				vec_t d_mll_d_mode, SigmaI_plus_W_inv_d_mll_d_mode, SigmaI_plus_W_inv_diag;
				sp_mat_t SigmaI_plus_W_inv;
				// Calculate gradient wrt covariance parameters
				if (calc_cov_grad) {
					double explicit_derivative;
					int num_par = (int)B_grad.size();
					sp_mat_t SigmaI_deriv, BgradT_Dinv_B, Bt_Dinv_Bgrad;
					sp_mat_t D_inv_B = D_inv * B;
					for (int j = 0; j < num_par; ++j) {
						// Calculate SigmaI_deriv
						if (num_comps_total == 1 && j == 0) {
							SigmaI_deriv = -B.transpose() * D_inv_B;//SigmaI_deriv = -SigmaI for variance parameters if there is only one GP
						}
						else {
							SigmaI_deriv = B_grad[j].transpose() * D_inv_B;
							Bt_Dinv_Bgrad = SigmaI_deriv.transpose();
							SigmaI_deriv += Bt_Dinv_Bgrad - D_inv_B.transpose() * D_grad[j] * D_inv_B;
							Bt_Dinv_Bgrad.resize(0, 0);
						}
						if (j == 0) {
							// Calculate SigmaI_plus_W_inv = L_inv.transpose() * L_inv at non-zero entries of SigmaI_deriv
							//	Note: fully calculating SigmaI_plus_W_inv = L_inv.transpose() * L_inv is very slow
							SigmaI_plus_W_inv = SigmaI_deriv;
							CalcLtLGivenSparsityPattern<sp_mat_t>(L_inv, SigmaI_plus_W_inv, true);
							d_mll_d_mode = -0.5 * (SigmaI_plus_W_inv.diagonal().array() * third_deriv.array()).matrix();
						}//end if j == 0
						SigmaI_plus_W_inv_d_mll_d_mode = L_inv.transpose() * (L_inv * d_mll_d_mode);
						vec_t SigmaI_deriv_mode = SigmaI_deriv * mode_;
						explicit_derivative = 0.5 * (mode_.dot(SigmaI_deriv_mode) + (SigmaI_deriv.cwiseProduct(SigmaI_plus_W_inv)).sum());
						if (num_comps_total == 1 && j == 0) {
							explicit_derivative += 0.5 * num_data;
						}
						else {
							explicit_derivative += 0.5 * (D_inv.diagonal().array() * D_grad[j].diagonal().array()).sum();
						}
						cov_grad[j] = explicit_derivative - SigmaI_plus_W_inv_d_mll_d_mode.dot(SigmaI_deriv_mode);//add implicit derivative
					}
				}//end calc_cov_grad
				if (calc_F_grad || calc_aux_par_grad) {
					if (!calc_cov_grad) {
						sp_mat_t L_inv_sqr = L_inv.cwiseProduct(L_inv);
						SigmaI_plus_W_inv_diag = L_inv_sqr.transpose() * vec_t::Ones(L_inv_sqr.rows());// diagonal of (Sigma^-1 + W) ^ -1
						d_mll_d_mode = (-0.5 * SigmaI_plus_W_inv_diag.array() * third_deriv.array()).matrix();// gradient of approx. marginal likelihood wrt the mode and thus also F here
						SigmaI_plus_W_inv_d_mll_d_mode = L_inv.transpose() * (L_inv * d_mll_d_mode);
					}
					else if (calc_aux_par_grad) {
						SigmaI_plus_W_inv_diag = SigmaI_plus_W_inv.diagonal();
					}
				}
				// Calculate gradient wrt fixed effects
				if (calc_F_grad) {
					vec_t d_mll_d_F_implicit = -(SigmaI_plus_W_inv_d_mll_d_mode.array() * second_deriv_neg_ll_.array()).matrix();// implicit derivative
					fixed_effect_grad = -first_deriv_ll_ + d_mll_d_mode + d_mll_d_F_implicit;
				}//end calc_F_grad
				// calculate gradient wrt additional likelihood parameters
				if (calc_aux_par_grad) {
					vec_t neg_likelihood_deriv(num_aux_pars_);//derivative of the negative log-likelihood wrt additional parameters of the likelihood
					vec_t second_deriv(num_data);//second derivative of the log-likelihood with respect to (i) the location parameter and (ii) an additional parameter of the likelihood
					vec_t neg_third_deriv(num_data);//negative third derivative of the log-likelihood with respect to (i) two times the location parameter and (ii) an additional parameter of the likelihood
					vec_t d_mode_d_aux_par;
					CalcGradNegLogLikAuxPars(y_data, location_par_ptr, num_data, neg_likelihood_deriv.data());
					for (int ind_ap = 0; ind_ap < num_aux_pars_; ++ind_ap) {
						CalcSecondNegThirdDerivLogLikAuxParsLocPar(y_data, location_par_ptr, num_data, ind_ap, second_deriv.data(), neg_third_deriv.data());
						double d_detmll_d_aux_par = 0., implicit_derivative = 0.;
#pragma omp parallel for schedule(static) reduction(+:d_detmll_d_aux_par, implicit_derivative)
						for (data_size_t i = 0; i < num_data; ++i) {
							d_detmll_d_aux_par += neg_third_deriv[i] * SigmaI_plus_W_inv_diag[i];
							implicit_derivative += second_deriv[i] * SigmaI_plus_W_inv_d_mll_d_mode[i];
						}
						aux_par_grad[ind_ap] = neg_likelihood_deriv[ind_ap] + 0.5 * d_detmll_d_aux_par + implicit_derivative;
					}
				}//end calc_aux_par_grad
			}
		}//end CalcGradNegMargLikelihoodLaplaceApproxVecchia

		/*!
		* \brief Make predictions for the (latent) random effects when using the Laplace approximation.
		*		Calculations are done using a numerically stable variant based on factorizing ("inverting") B = (Id + Wsqrt * Z*Sigma*Zt * Wsqrt).
		*		In the notation of the paper: "Sigma = Z*Sigma*Z^T" and "Z = Id".
		*		This version is used for the Laplace approximation when dense matrices are used (e.g. GP models).
		* \param y_data Response variable data if response variable is continuous
		* \param y_data_int Response variable data if response variable is integer-valued
		* \param fixed_effects Fixed effects component of location parameter
		* \param num_data Number of data points
		* \param ZSigmaZt Covariance matrix of latent random effect
		* \param Cross_Cov Cross covariance matrix between predicted and obsreved random effects ("=Cov(y_p,y)")
		* \param pred_mean[out] Predictive mean
		* \param pred_cov[out] Predictive covariance matrix
		* \param pred_var[out] Predictive variances
		* \param calc_pred_cov If true, predictive covariance matrix is also calculated
		* \param calc_pred_var If true, predictive variances are also calculated
		* \param calc_mode If true, the mode of the random effects posterior is calculated otherwise the values in mode and a_vec_ are used (default=false)
		*/
		void PredictLaplaceApproxStable(const double* y_data,
			const int* y_data_int,
			const double* fixed_effects,
			const data_size_t num_data,
			const std::shared_ptr<T_mat> ZSigmaZt,
			const T_mat& Cross_Cov,
			vec_t& pred_mean,
			T_mat& pred_cov,
			vec_t& pred_var,
			bool calc_pred_cov,
			bool calc_pred_var,
			bool calc_mode) {
			if (calc_mode) {// Calculate mode and Cholesky factor of B = (Id + Wsqrt * ZSigmaZt * Wsqrt) at mode
				double mll;//approximate marginal likelihood. This is a by-product that is not used here.
				FindModePostRandEffCalcMLLStable(y_data, y_data_int, fixed_effects, num_data, ZSigmaZt, mll);
			}
			if (na_or_inf_during_last_call_to_find_mode_) {
				Log::REFatal(NA_OR_INF_ERROR_);
			}
			CHECK(mode_has_been_calculated_);
			pred_mean = Cross_Cov * first_deriv_ll_;
			if (calc_pred_cov || calc_pred_var) {
				sp_mat_t Wsqrt(num_data, num_data);//diagonal matrix with square root of negative second derivatives on the diagonal (sqrt of negative Hessian of log-likelihood)
				Wsqrt.setIdentity();
				Wsqrt.diagonal().array() = second_deriv_neg_ll_.array().sqrt();
				T_mat Maux = Wsqrt * Cross_Cov.transpose();
				TriangularSolveGivenCholesky<T_chol, T_mat, T_mat, T_mat>(chol_fact_Id_plus_Wsqrt_Sigma_Wsqrt_, Maux, Maux, false);
				if (calc_pred_cov) {
					pred_cov -= (T_mat)(Maux.transpose() * Maux);
				}
				if (calc_pred_var) {
					Maux = Maux.cwiseProduct(Maux);
#pragma omp parallel for schedule(static)
					for (int i = 0; i < (int)pred_mean.size(); ++i) {
						pred_var[i] -= Maux.col(i).sum();
					}
				}
			}
		}//end PredictLaplaceApproxStable

		/*!
		* \brief Make predictions for the (latent) random effects when using the Laplace approximation.
		*		Calculations are done using a numerically stable variant based on factorizing ("inverting") B = (Id + Wsqrt * Z*Sigma*Zt * Wsqrt).
		*		In the notation of the paper: "Sigma = Z*Sigma*Z^T" and "Z = Id".
		*		This version is used for the Laplace approximation when dense matrices are used (e.g. GP models).
		* \param y_data Response variable data if response variable is continuous
		* \param y_data_int Response variable data if response variable is integer-valued
		* \param fixed_effects Fixed effects component of location parameter
		* \param num_data Number of data points
		* \param Sigma Covariance matrix of latent random effect
		* \param random_effects_indices_of_data Indices that indicate to which random effect every data point is related
		* \param Cross_Cov Cross covariance matrix between predicted and obsreved random effects ("=Cov(y_p,y)")
		* \param pred_mean[out] Predictive mean
		* \param pred_cov[out] Predictive covariance matrix
		* \param pred_var[out] Predictive variances
		* \param calc_pred_cov If true, predictive covariance matrix is also calculated
		* \param calc_pred_var If true, predictive variances are also calculated
		* \param calc_mode If true, the mode of the random effects posterior is calculated otherwise the values in mode and a_vec_ are used (default=false)
		*/
		void PredictLaplaceApproxOnlyOneGPCalculationsOnREScale(const double* y_data,
			const int* y_data_int,
			const double* fixed_effects,
			const data_size_t num_data,
			const std::shared_ptr<T_mat> Sigma,
			const data_size_t* const random_effects_indices_of_data,
			const T_mat& Cross_Cov,
			vec_t& pred_mean,
			T_mat& pred_cov,
			vec_t& pred_var,
			bool calc_pred_cov,
			bool calc_pred_var,
			bool calc_mode) {
			if (calc_mode) {// Calculate mode and Cholesky factor of B = (Id + Wsqrt * ZSigmaZt * Wsqrt) at mode
				double mll;//approximate marginal likelihood. This is a by-product that is not used here.
				FindModePostRandEffCalcMLLOnlyOneGPCalculationsOnREScale(y_data, y_data_int, fixed_effects,
					num_data, Sigma, random_effects_indices_of_data, mll);
			}
			if (na_or_inf_during_last_call_to_find_mode_) {
				Log::REFatal(NA_OR_INF_ERROR_);
			}
			CHECK(mode_has_been_calculated_);
			vec_t ZtFirstDeriv;
			CalcZtVGivenIndices(num_data, num_re_, random_effects_indices_of_data, first_deriv_ll_, ZtFirstDeriv, true);
			pred_mean = Cross_Cov * ZtFirstDeriv;
			if (calc_pred_cov || calc_pred_var) {
				vec_t diag_ZtWZ;
				CalcZtVGivenIndices(num_data, num_re_, random_effects_indices_of_data, second_deriv_neg_ll_, diag_ZtWZ, true);
				sp_mat_t ZtWZsqrt(num_re_, num_re_);//diagonal matrix with square root of diagonal of ZtWZ
				ZtWZsqrt.setIdentity();
				ZtWZsqrt.diagonal().array() = diag_ZtWZ.array().sqrt();
				T_mat Maux = ZtWZsqrt * Cross_Cov.transpose();
				TriangularSolveGivenCholesky<T_chol, T_mat, T_mat, T_mat>(chol_fact_Id_plus_Wsqrt_Sigma_Wsqrt_, Maux, Maux, false);//Maux = L\(ZtWZsqrt * Cross_Cov^T)
				if (calc_pred_cov) {
					pred_cov -= (T_mat)(Maux.transpose() * Maux);
				}
				if (calc_pred_var) {
					Maux = Maux.cwiseProduct(Maux);
#pragma omp parallel for schedule(static)
					for (int i = 0; i < (int)pred_mean.size(); ++i) {
						pred_var[i] -= Maux.col(i).sum();
					}
				}
			}
		}//end PredictLaplaceApproxOnlyOneGPCalculationsOnREScale

		/*!
		* \brief Make predictions for the (latent) random effects when using the Laplace approximation.
		*		Calculations are done by directly factorizing ("inverting) (Sigma^-1 + Zt*W*Z).
		*		NOTE: IT IS ASSUMED THAT SIGMA IS A DIAGONAL MATRIX
		*		This version is used for the Laplace approximation when there are only grouped random effects.
		* \param y_data Response variable data if response variable is continuous
		* \param y_data_int Response variable data if response variable is integer-valued
		* \param fixed_effects Fixed effects component of location parameter
		* \param num_data Number of data points
		* \param SigmaI Inverse covariance matrix of latent random effect. Currently, this needs to be a diagonal matrix
		* \param Zt Transpose Z^T of random effect design matrix that relates latent random effects to observations/likelihoods
		* \param Ztilde matrix which relates existing random effects to prediction samples
		* \param Sigma Covariance matrix of random effects
		* \param pred_mean[out] Predictive mean
		* \param pred_cov[out] Predictive covariance matrix
		* \param pred_var[out] Predictive variances
		* \param calc_pred_cov If true, predictive covariance matrix is also calculated
		* \param calc_pred_var If true, predictive variances are also calculated
		* \param calc_mode If true, the mode of the random effects posterior is calculated otherwise the values in mode and a_vec_ are used (default=false)
		*/
		void PredictLaplaceApproxGroupedRE(const double* y_data,
			const int* y_data_int,
			const double* fixed_effects,
			const data_size_t num_data,
			const sp_mat_t& SigmaI,
			const sp_mat_t& Zt,
			const sp_mat_t& Ztilde,
			const sp_mat_t& Sigma,
			vec_t& pred_mean,
			T_mat& pred_cov,
			vec_t& pred_var,
			bool calc_pred_cov,
			bool calc_pred_var,
			bool calc_mode) {
			if (calc_mode) {// Calculate mode and Cholesky factor of B = (Id + Wsqrt * ZSigmaZt * Wsqrt) at mode
				double mll;//approximate marginal likelihood. This is a by-product that is not used here.
				FindModePostRandEffCalcMLLGroupedRE(y_data, y_data_int, fixed_effects, num_data, SigmaI, Zt, mll);
			}
			if (na_or_inf_during_last_call_to_find_mode_) {
				Log::REFatal(NA_OR_INF_ERROR_);
			}
			CHECK(mode_has_been_calculated_);
			vec_t v_aux = Zt * first_deriv_ll_;
			vec_t v_aux2 = Sigma * v_aux;
			pred_mean = Ztilde * v_aux2;
			if (calc_pred_cov || calc_pred_var) {
				// calculate Maux = L\(Z^T * second_deriv_neg_ll_.asDiagonal() * Cross_Cov^T)
				sp_mat_t Cross_Cov = Ztilde * Sigma * Zt;
				sp_mat_t Maux = Zt * second_deriv_neg_ll_.asDiagonal() * Cross_Cov.transpose();
				TriangularSolveGivenCholesky<chol_sp_mat_t, sp_mat_t, sp_mat_t, sp_mat_t>(chol_fact_SigmaI_plus_ZtWZ_grouped_, Maux, Maux, false);
				if (calc_pred_cov) {
					pred_cov += (T_mat)(Maux.transpose() * Maux);
					pred_cov -= (T_mat)(Cross_Cov * second_deriv_neg_ll_.asDiagonal() * Cross_Cov.transpose());
				}
				if (calc_pred_var) {
					sp_mat_t Maux3 = Cross_Cov.cwiseProduct(Cross_Cov * second_deriv_neg_ll_.asDiagonal());
					Maux = Maux.cwiseProduct(Maux);
#pragma omp parallel for schedule(static)
					for (int i = 0; i < (int)pred_mean.size(); ++i) {
						pred_var[i] += Maux.col(i).sum() - Maux3.row(i).sum();
					}
				}
			}
		}//end PredictLaplaceApproxGroupedRE

		/*!
		* \brief Make predictions for the (latent) random effects when using the Laplace approximation.
		*		Calculations are done by directly factorizing ("inverting) (Sigma^-1 + Zt*W*Z).
		*		This version is used for the Laplace approximation when there are only grouped random effects with only one grouping variable.
		* \param y_data Response variable data if response variable is continuous
		* \param y_data_int Response variable data if response variable is integer-valued
		* \param fixed_effects Fixed effects component of location parameter
		* \param num_data Number of data points
		* \param sigma2 Variance of random effects
		* \param random_effects_indices_of_data Indices that indicate to which random effect every data point is related
		* \param Cross_Cov Cross covariance matrix between predicted and obsreved random effects ("=Cov(y_p,y)")
		* \param pred_mean[out] Predictive mean
		* \param pred_cov[out] Predictive covariance matrix
		* \param pred_var[out] Predictive variances
		* \param calc_pred_cov If true, predictive covariance matrix is also calculated
		* \param calc_pred_var If true, predictive variances are also calculated
		* \param calc_mode If true, the mode of the random effects posterior is calculated otherwise the values in mode and a_vec_ are used (default=false)
		*/
		void PredictLaplaceApproxOnlyOneGroupedRECalculationsOnREScale(const double* y_data,
			const int* y_data_int,
			const double* fixed_effects,
			const data_size_t num_data,
			const double sigma2,
			const data_size_t* const random_effects_indices_of_data,
			const T_mat& Cross_Cov,
			vec_t& pred_mean,
			T_mat& pred_cov,
			vec_t& pred_var,
			bool calc_pred_cov,
			bool calc_pred_var,
			bool calc_mode) {
			if (calc_mode) {// Calculate mode and Cholesky factor of B = (Id + Wsqrt * ZSigmaZt * Wsqrt) at mode
				double mll;//approximate marginal likelihood. This is a by-product that is not used here.
				FindModePostRandEffCalcMLLOnlyOneGroupedRECalculationsOnREScale(y_data, y_data_int, fixed_effects, num_data,
					sigma2, random_effects_indices_of_data, mll);
			}
			if (na_or_inf_during_last_call_to_find_mode_) {
				Log::REFatal(NA_OR_INF_ERROR_);
			}
			CHECK(mode_has_been_calculated_);
			vec_t ZtFirstDeriv;
			CalcZtVGivenIndices(num_data, num_re_, random_effects_indices_of_data, first_deriv_ll_, ZtFirstDeriv, true);
			pred_mean = Cross_Cov * ZtFirstDeriv;
			if (calc_pred_cov || calc_pred_var) {
				vec_t diag_Sigma_plus_ZtWZI(num_re_);
				diag_Sigma_plus_ZtWZI.array() = 1. / diag_SigmaI_plus_ZtWZ_.array();
				diag_Sigma_plus_ZtWZI.array() /= sigma2;
				diag_Sigma_plus_ZtWZI.array() -= 1.;
				diag_Sigma_plus_ZtWZI.array() /= sigma2;
				if (calc_pred_cov) {
					T_mat Maux = Cross_Cov * diag_Sigma_plus_ZtWZI.asDiagonal() * Cross_Cov.transpose();
					pred_cov += Maux;
				}
				if (calc_pred_var) {
					T_mat Maux = Cross_Cov * diag_Sigma_plus_ZtWZI.asDiagonal();
					T_mat Maux2 = Cross_Cov.cwiseProduct(Maux);
#pragma omp parallel for schedule(static)
					for (int i = 0; i < (int)pred_mean.size(); ++i) {
						pred_var[i] += Maux2.row(i).sum();
					}
				}
			}
		}//end PredictLaplaceApproxOnlyOneGroupedRECalculationsOnREScale

		/*!
		* \brief Make predictions for the (latent) random effects when using the Laplace approximation.
		*		Calculations are done by factorizing ("inverting) (Sigma^-1 + W) where it is assumed that an approximate Cholesky factor
		*		of Sigma^-1 has previously been calculated using a Vecchia approximation.
		*		This version is used for the Laplace approximation when there are only GP random effects and the Vecchia approximation is used.
		*		Caveat: Sigma^-1 + W can be not very sparse
		* \param y_data Response variable data if response variable is continuous
		* \param y_data_int Response variable data if response variable is integer-valued
		* \param fixed_effects Fixed effects component of location parameter
		* \param num_data Number of data points
		* \param B Matrix B in Vecchia approximation for observed locations, Sigma^-1 = B^T D^-1 B ("=" Cholesky factor)
		* \param D_inv Diagonal matrix D^-1 in Vecchia approximation for observed locations
		* \param Bpo Lower left part of matrix B in joint Vecchia approximation for observed and prediction locations with non-zero off-diagonal entries corresponding to the nearest neighbors of the prediction locations among the observed locations
		* \param Bp Lower right part of matrix B in joint Vecchia approximation for observed and prediction locations with non-zero off-diagonal entries corresponding to the nearest neighbors of the prediction locations among the prediction locations
		* \param Dp Diagonal matrix with lower right part of matrix D in joint Vecchia approximation for observed and prediction locations
		* \param pred_mean[out] Predictive mean
		* \param pred_cov[out] Predictive covariance matrix
		* \param pred_var[out] Predictive variances
		* \param calc_pred_cov If true, predictive covariance matrix is also calculated
		* \param calc_pred_var If true, predictive variances are also calculated
		* \param calc_mode If true, the mode of the random effects posterior is calculated otherwise the values in mode and a_vec_ are used (default=false)
		* \param CondObsOnly If true, the nearest neighbors for the predictions are found only among the observed data and Bp is an identity matrix
		* \param sigma2 Variance parameter (= Sigma_ii) 
		*/
		void PredictLaplaceApproxVecchia(const double* y_data,
			const int* y_data_int,
			const double* fixed_effects,
			const data_size_t num_data,
			const sp_mat_t& B,
			const sp_mat_t& D_inv,
			const sp_mat_t& Bpo,
			sp_mat_t& Bp,
			const vec_t& Dp,
			vec_t& pred_mean,
			T_mat& pred_cov,
			vec_t& pred_var,
			bool calc_pred_cov,
			bool calc_pred_var,
			bool calc_mode,
			bool CondObsOnly,
			double sigma2) {
			if (calc_mode) {// Calculate mode and Cholesky factor of Sigma^-1 + W at mode
				double mll;//approximate marginal likelihood. This is a by-product that is not used here.
				FindModePostRandEffCalcMLLVecchia(y_data, y_data_int, fixed_effects, num_data, B, D_inv, false, Sigma_L_k_, sigma2, mll);
			}
			if (na_or_inf_during_last_call_to_find_mode_) {
				Log::REFatal(NA_OR_INF_ERROR_);
			}
			CHECK(mode_has_been_calculated_);
			int num_pred = (int)Bp.cols();
			CHECK((int)Dp.size() == num_pred);
			if (CondObsOnly) {
				pred_mean = -Bpo * mode_;
			}
			else {
				vec_t Bpo_mode = Bpo * mode_;
				pred_mean = -Bp.triangularView<Eigen::UpLoType::UnitLower>().solve(Bpo_mode);
			}
			if (calc_pred_cov || calc_pred_var) {
				sp_mat_t Bp_inv, Bp_inv_Dp;
				//Version Simulation
				if (matrix_inversion_method_ == "iterative") {
					sp_mat_rm_t Bp_inv_Dp_rm, Bp_inv_rm;
					sp_mat_rm_t Bpo_rm = sp_mat_rm_t(Bpo);
					sp_mat_rm_t Bp_rm;
					sp_mat_rm_t Bp_inv_Bpo_rm; //Bp^(-1) * Bpo 
					if (CondObsOnly) {
						Bp_inv_Bpo_rm = Bpo_rm; //Bp = Id
					}
					else {
						Bp_rm = sp_mat_rm_t(Bp);
						Bp_inv_rm = sp_mat_rm_t(Bp_rm.rows(), Bp_rm.cols());
						Bp_inv_rm.setIdentity();
						TriangularSolve<sp_mat_rm_t, sp_mat_rm_t, sp_mat_rm_t>(Bp_rm, Bp_inv_rm, Bp_inv_rm, false);
						Bp_inv_Bpo_rm = Bp_inv_rm * Bpo_rm;
						Bp_inv_Dp_rm = Bp_inv_rm * Dp.asDiagonal();
					}
					den_mat_t pred_cov_dense;
					if (calc_pred_cov) {
						pred_cov_dense = den_mat_t::Zero(num_pred, num_pred);
					}
					if (calc_pred_var) {
						pred_var = vec_t::Zero(num_pred);
					}
					vec_t W_diag_sqrt = second_deriv_neg_ll_.cwiseSqrt();
					sp_mat_rm_t B_t_D_inv_sqrt_rm = B_rm_.transpose() * D_inv_rm_.cwiseSqrt();
					int num_threads = omp_get_max_threads();
					std::uniform_int_distribution<> unif(0, 2147483646);
					std::vector<RNG_t> parallel_rngs;
					for (int ig = 0; ig < num_threads; ++ig) {
						int seed_local = unif(cg_generator_);
						parallel_rngs.push_back(RNG_t(seed_local));
					}
#pragma omp parallel
					{
#pragma omp for nowait
						for (int i = 0; i < nsim_var_pred_; ++i) {
							//z_i ~ N(0,I)
							int thread_nb = omp_get_thread_num();
							std::normal_distribution<double> ndist(0.0, 1.0);
							vec_t rand_vec_pred_I_1(num_data), rand_vec_pred_I_2(num_data);
							for (int j = 0; j < num_data; j++) {
								rand_vec_pred_I_1(j) = ndist(parallel_rngs[thread_nb]);
								rand_vec_pred_I_2(j) = ndist(parallel_rngs[thread_nb]);
							}
							//z_i ~ N(0,(Sigma^{-1} + W))
							vec_t rand_vec_pred_SigmaI_plus_W = B_t_D_inv_sqrt_rm * rand_vec_pred_I_1 + W_diag_sqrt.cwiseProduct(rand_vec_pred_I_2);
							vec_t rand_vec_pred_SigmaI_plus_W_inv(num_data);
							//z_i ~ N(0,(Sigma^{-1} + W)^{-1})
							bool has_NA_or_Inf = false;
							if (cg_preconditioner_type_ == "piv_chol_on_Sigma") {
								CGVecchiaLaplaceVecWinvplusSigma(second_deriv_neg_ll_, B_rm_, B_t_D_inv_rm_.transpose(), rand_vec_pred_SigmaI_plus_W, rand_vec_pred_SigmaI_plus_W_inv, has_NA_or_Inf,
									cg_max_num_it_, 0, cg_delta_conv_, ZERO_RHS_CG_THRESHOLD, chol_fact_I_k_plus_Sigma_L_kt_W_Sigma_L_k_vecchia_, Sigma_L_k_);
							}
							else if (cg_preconditioner_type_ == "Sigma_inv_plus_BtWB" || cg_preconditioner_type_ == "Sigma_inv_plus_BtWB_no_Lanczos_P") {
								CGVecchiaLaplaceVec(second_deriv_neg_ll_, B_rm_, B_t_D_inv_rm_, rand_vec_pred_SigmaI_plus_W, rand_vec_pred_SigmaI_plus_W_inv, has_NA_or_Inf,
									cg_max_num_it_, 0, cg_delta_conv_, ZERO_RHS_CG_THRESHOLD, D_inv_plus_W_B_rm_);
							}
							else {
								Log::REFatal("Preconditioner type '%s' is not supported.", cg_preconditioner_type_.c_str());
							}
							if (has_NA_or_Inf) {
								Log::REDebug(CG_NA_OR_INF_WARNING_);
							}
							//z_i ~ N(0, Bp^{-1} Bpo (Sigma^{-1} + W)^{-1} Bpo^T Bp^{-1})
							vec_t rand_vec_pred = Bp_inv_Bpo_rm * rand_vec_pred_SigmaI_plus_W_inv;
							if (calc_pred_cov) {
								den_mat_t pred_cov_private = rand_vec_pred * rand_vec_pred.transpose();
#pragma omp critical
								{
									pred_cov_dense += pred_cov_private;
								}
							}
							if (calc_pred_var) {
								vec_t pred_var_private = rand_vec_pred.cwiseProduct(rand_vec_pred);
#pragma omp critical
								{
									pred_var += pred_var_private;
								}
							}
						}

					}
					if (calc_pred_cov) {
						pred_cov_dense /= nsim_var_pred_;
						if (CondObsOnly) {
							pred_cov_dense.diagonal().array() += Dp.array();
						}
						else {
							pred_cov_dense += Bp_inv_Dp_rm * Bp_inv_rm.transpose();
						}
						ConvertTo_T_mat_FromDense<T_mat>(pred_cov_dense, pred_cov);
					}
					if (calc_pred_var) {
						pred_var /= nsim_var_pred_;
						if (CondObsOnly) {
							pred_var += Dp;
						}
						else {
							pred_var += Bp_inv_Dp_rm.cwiseProduct(Bp_inv_rm) * vec_t::Ones(num_pred);
						}
					}
				} //end Version Simulation
				//Version Lanczos
//				if (matrix_inversion_method_ == "iterative") {
//					if (rank_pred_approx_matrix_lanczos_ < 2) {
//						//Subdiagonal would have size 0
//						Log::REFatal(LANCZOS_RANK_ERROR_);
//					}
//					sp_mat_t Bpo_t_Bp_inv; //Bpo^T * Bp^(-1)
//					if (CondObsOnly) {
//						Bpo_t_Bp_inv = Bpo.transpose(); //Bp = Id
//					}
//					else {
//						Bp_inv = sp_mat_t(Bp.rows(), Bp.cols());
//						Bp_inv.setIdentity();
//						TriangularSolve<sp_mat_t, sp_mat_t, sp_mat_t>(Bp, Bp_inv, Bp_inv, false);
//						Bpo_t_Bp_inv = Bpo.transpose() * Bp_inv.transpose();
//						Bp_inv_Dp = Bp_inv * Dp.asDiagonal();
//					}
//					//Inital vector
//					vec_t b_init = Bpo_t_Bp_inv * vec_t::Ones(num_pred);
//					b_init /= num_pred;
//					//Declarations for piv_chol_on_Sigma
//					den_mat_t W_inv_P_sqrt_inv_Q_k, Sigma_P_sqrt_inv_Q_k;
//					den_mat_t R_tilde, Bpo_Bp_inv_t_R_tilde;
//					//Declarations for Sigma_inv_plus_BtWB and Sigma_inv_plus_BtWB_no_Lanczos_P
//					den_mat_t P_t_sqrt_inv_Q_k, R, Q_k;
//					//Common declarations
//					vec_t Tdiag_k(rank_pred_approx_matrix_lanczos_), Tsubdiag_k(rank_pred_approx_matrix_lanczos_ - 1);
//					den_mat_t R_t_Bpo_t_Bp_inv;
//					//Lanczos
//					if (cg_preconditioner_type_ == "piv_chol_on_Sigma") {
//						//Factorize P^(-0.5) (W^(-1) + Sigma) P^(-0.5) as Q_k T_k Q_k^T where P = diag(W^(-1) + Sigma)
//						LanczosTridiagVecchiaLaplaceWinvplusSigma(second_deriv_neg_ll_, B_rm_, B_t_D_inv_rm_.transpose(), b_init, num_data, 
//							Tdiag_k, Tsubdiag_k, W_inv_P_sqrt_inv_Q_k, Sigma_P_sqrt_inv_Q_k, rank_pred_approx_matrix_lanczos_, LANCZOS_REORTHOGONALIZATION_THRESHOLD, sigma2);
//					}
//					else if (cg_preconditioner_type_ == "Sigma_inv_plus_BtWB") {
//						//Factorize P^(-0.5) (Sigma^-1 + W) P^(-0.5*T) as Q_k T_k Q_k^T where P = B^T (D^(-1) + W) B
//						LanczosTridiagVecchiaLaplace(second_deriv_neg_ll_, B_rm_, D_inv_rm_, b_init, num_data,
//							Tdiag_k, Tsubdiag_k, P_t_sqrt_inv_Q_k, rank_pred_approx_matrix_lanczos_, LANCZOS_REORTHOGONALIZATION_THRESHOLD);
//					}
//					else if (cg_preconditioner_type_ == "Sigma_inv_plus_BtWB_no_Lanczos_P") {
//						//Factorize (Sigma^-1 + W) as Q_k T_k Q_k^T
//						LanczosTridiagVecchiaLaplaceNoPreconditioner(second_deriv_neg_ll_, B_rm_, B_t_D_inv_rm_, b_init, num_data,
//							Tdiag_k, Tsubdiag_k, Q_k, rank_pred_approx_matrix_lanczos_, LANCZOS_REORTHOGONALIZATION_THRESHOLD);
//					}
//					else {
//						Log::REFatal("Preconditioner type '%s' is not supported.", cg_preconditioner_type_.c_str());
//					}
//					//Calculate T_k^(-1) = U L^(-1) U^T via eigendecomposition
//					Eigen::SelfAdjointEigenSolver<den_mat_t> solver;
//					solver.computeFromTridiagonal(Tdiag_k, Tsubdiag_k);
//					vec_t L = solver.eigenvalues();
//					den_mat_t U = solver.eigenvectors();
//					if (cg_preconditioner_type_ == "piv_chol_on_Sigma") {
//						//R_tilde = W^(-1) P^(-0.5) Q_k U L^(-1) U^T, R = Sigma P^(-0.5) Q_k, such that (Sigma^(-1) + W)^(-1) \approx R_tilde R^T
//						R_tilde = W_inv_P_sqrt_inv_Q_k * (U * L.cwiseInverse().asDiagonal() * U.transpose());
//						//Bp^(-T) Bpo R_tilde
//						Bpo_Bp_inv_t_R_tilde = Bpo_t_Bp_inv.transpose() * R_tilde;
//						//R^T Bpo^T Bp^(-1)
//						R_t_Bpo_t_Bp_inv = Sigma_P_sqrt_inv_Q_k.transpose() * Bpo_t_Bp_inv;
//					}
//					else if (cg_preconditioner_type_ == "Sigma_inv_plus_BtWB") {
//						//R = P^(-0.5*T) Q_k U L^(-0.5), such that (Sigma^(-1) + W)^(-1) \approx R R^T
//						R = P_t_sqrt_inv_Q_k * (U * (L.cwiseSqrt().cwiseInverse()).asDiagonal());
//						//R^T Bpo^T Bp^(-1)
//						R_t_Bpo_t_Bp_inv = R.transpose() * Bpo_t_Bp_inv;
//					}
//					else if (cg_preconditioner_type_ == "Sigma_inv_plus_BtWB_no_Lanczos_P") {
//						//R = Q_k U L^(-0.5), such that (Sigma^(-1) + W)^(-1) \approx R R^T
//						R = Q_k * (U * (L.cwiseSqrt().cwiseInverse()).asDiagonal()); //Doesn't scale linear in Lanczos-rank
//						//R^T Bpo^T Bp^(-1)
//						R_t_Bpo_t_Bp_inv = R.transpose() * Bpo_t_Bp_inv;
//					}
//					else {
//						Log::REFatal("Preconditioner type '%s' is not supported.", cg_preconditioner_type_.c_str());
//					}
//					if (calc_pred_cov) {
//						if (CondObsOnly) {
//							if (cg_preconditioner_type_ == "piv_chol_on_Sigma") {
//								ConvertTo_T_mat_FromDense<T_mat>(Bpo_Bp_inv_t_R_tilde * R_t_Bpo_t_Bp_inv, pred_cov);
//							}
//							else if (cg_preconditioner_type_ == "Sigma_inv_plus_BtWB" || cg_preconditioner_type_ == "Sigma_inv_plus_BtWB_no_Lanczos_P") {
//								ConvertTo_T_mat_FromDense<T_mat>(R_t_Bpo_t_Bp_inv.transpose() * R_t_Bpo_t_Bp_inv, pred_cov);
//							}
//							else {
//								Log::REFatal("Preconditioner type '%s' is not supported.", cg_preconditioner_type_.c_str());
//							}
//							pred_cov.diagonal().array() += Dp.array();
//						}
//						else {
//							if (cg_preconditioner_type_ == "piv_chol_on_Sigma") {
//								ConvertTo_T_mat_FromDense<T_mat>(Bp_inv_Dp * Bp_inv.transpose() + Bpo_Bp_inv_t_R_tilde * R_t_Bpo_t_Bp_inv, pred_cov);
//							}
//							else if (cg_preconditioner_type_ == "Sigma_inv_plus_BtWB" || cg_preconditioner_type_ == "Sigma_inv_plus_BtWB_no_Lanczos_P") {
//								ConvertTo_T_mat_FromDense<T_mat>(Bp_inv_Dp * Bp_inv.transpose() + R_t_Bpo_t_Bp_inv.transpose() * R_t_Bpo_t_Bp_inv, pred_cov);
//							}
//							else {
//								Log::REFatal("Preconditioner type '%s' is not supported.", cg_preconditioner_type_.c_str());
//							}
//						}
//					}
//					if (calc_pred_var) {
//						pred_var = vec_t(num_pred);
//						if (cg_preconditioner_type_ == "piv_chol_on_Sigma") {
//							R_t_Bpo_t_Bp_inv = Bpo_Bp_inv_t_R_tilde.transpose().cwiseProduct(R_t_Bpo_t_Bp_inv);
//						}
//						else if (cg_preconditioner_type_ == "Sigma_inv_plus_BtWB" || cg_preconditioner_type_ == "Sigma_inv_plus_BtWB_no_Lanczos_P") {
//							R_t_Bpo_t_Bp_inv = R_t_Bpo_t_Bp_inv.cwiseProduct(R_t_Bpo_t_Bp_inv);
//						}
//						else {
//							Log::REFatal("Preconditioner type '%s' is not supported.", cg_preconditioner_type_.c_str());
//						}
//						if (CondObsOnly) {
//#pragma omp parallel for schedule(static)
//							for (int i = 0; i < num_pred; ++i) {
//								pred_var[i] = Dp[i] + R_t_Bpo_t_Bp_inv.col(i).sum();
//							}
//						}
//						else {
//#pragma omp parallel for schedule(static)
//							for (int i = 0; i < num_pred; ++i) {
//								pred_var[i] = (Bp_inv_Dp.row(i)).dot(Bp_inv.row(i)) + R_t_Bpo_t_Bp_inv.col(i).sum();
//							}
//						}
//					}
//				} // end Version Lanczos
				else {
					sp_mat_t Maux; //Maux = L\(Bpo^T * Bp^-1), L = Chol(Sigma^-1 + W)
					if (CondObsOnly) {
						Maux = Bpo.transpose();//Bp = Id
					}
					else {
						Bp_inv = sp_mat_t(Bp.rows(), Bp.cols());
						Bp_inv.setIdentity();
						TriangularSolve<sp_mat_t, sp_mat_t, sp_mat_t>(Bp, Bp_inv, Bp_inv, false);
						//Bp.triangularView<Eigen::UpLoType::UnitLower>().solveInPlace(Bp_inv);//much slower
						Maux = Bpo.transpose() * Bp_inv.transpose();
						Bp_inv_Dp = Bp_inv * Dp.asDiagonal();
					}
					TriangularSolveGivenCholesky<chol_sp_mat_t, sp_mat_t, sp_mat_t, sp_mat_t>(chol_fact_SigmaI_plus_ZtWZ_vecchia_, Maux, Maux, false);
					if (calc_pred_cov) {
						if (CondObsOnly) {
							pred_cov = Maux.transpose() * Maux;
							pred_cov.diagonal().array() += Dp.array();
						}
						else {
							pred_cov = Bp_inv_Dp * Bp_inv.transpose() + Maux.transpose() * Maux;
						}
					}
					if (calc_pred_var) {
						pred_var = vec_t(num_pred);
						Maux = Maux.cwiseProduct(Maux);
						if (CondObsOnly) {
#pragma omp parallel for schedule(static)
							for (int i = 0; i < num_pred; ++i) {
								pred_var[i] = Dp[i] + Maux.col(i).sum();
							}
						}
						else {
#pragma omp parallel for schedule(static)
							for (int i = 0; i < num_pred; ++i) {
								pred_var[i] = (Bp_inv_Dp.row(i)).dot(Bp_inv.row(i)) + Maux.col(i).sum();
							}
						}
					}
				}
			}//end calc_pred_cov || calc_pred_var
		}//end PredictLaplaceApproxVecchia

//Note: the following is currently not used
//		/*!
//		* \brief Calculate variance of Laplace-approximated posterior
//		* \param ZSigmaZt Covariance matrix of latent random effect
//		* \param[out] pred_var Variance of Laplace-approximated posterior
//		*/
//		void CalcVarLaplaceApproxStable(const std::shared_ptr<T_mat> ZSigmaZt,
//			vec_t& pred_var) {
//			if (na_or_inf_during_last_call_to_find_mode_) {
//				Log::REFatal(NA_OR_INF_ERROR_);
//			}
//			CHECK(mode_has_been_calculated_);
//			pred_var = vec_t(num_re_);
//			vec_t diag_Wsqrt(second_deriv_neg_ll_.size());
//			diag_Wsqrt.array() = second_deriv_neg_ll_.array().sqrt();
//			T_mat L_inv_W_sqrt_ZSigmaZt = diag_Wsqrt.asDiagonal() * (*ZSigmaZt);
//			TriangularSolveGivenCholesky<T_chol, T_mat, T_mat, T_mat>(chol_fact_Id_plus_Wsqrt_Sigma_Wsqrt_, L_inv_W_sqrt_ZSigmaZt, L_inv_W_sqrt_ZSigmaZt, false);
//#pragma omp parallel for schedule(static)
//			for (int i = 0; i < num_re_; ++i) {
//				pred_var[i] = (*ZSigmaZt).coeff(i,i) - L_inv_W_sqrt_ZSigmaZt.col(i).squaredNorm();
//			}
//		}//end CalcVarLaplaceApproxStable

		/*!
		* \brief Calculate variance of Laplace-approximated posterior
		* \param Sigma Covariance matrix of latent random effect
		* \param random_effects_indices_of_data Indices that indicate to which random effect every data point is related
		* \param[out] pred_var Variance of Laplace-approximated posterior
		*/
		void CalcVarLaplaceApproxOnlyOneGPCalculationsOnREScale(const std::shared_ptr<T_mat> Sigma,
			const data_size_t* const random_effects_indices_of_data,
			vec_t& pred_var) {
			if (na_or_inf_during_last_call_to_find_mode_) {
				Log::REFatal(NA_OR_INF_ERROR_);
			}
			CHECK(mode_has_been_calculated_);
			pred_var = vec_t(num_re_);
			vec_t diag_ZtWZ_sqrt;
			CalcZtVGivenIndices((data_size_t)second_deriv_neg_ll_.size(), num_re_, random_effects_indices_of_data, second_deriv_neg_ll_, diag_ZtWZ_sqrt, true);
			diag_ZtWZ_sqrt.array() = diag_ZtWZ_sqrt.array().sqrt();
			T_mat L_inv_ZtWZ_sqrt_Sigma = diag_ZtWZ_sqrt.asDiagonal() * (*Sigma);
			TriangularSolveGivenCholesky<T_chol, T_mat, T_mat, T_mat>(chol_fact_Id_plus_Wsqrt_Sigma_Wsqrt_, L_inv_ZtWZ_sqrt_Sigma, L_inv_ZtWZ_sqrt_Sigma, false);
#pragma omp parallel for schedule(static)
			for (int i = 0; i < num_re_; ++i) {
				pred_var[i] = (*Sigma).coeff(i, i) - L_inv_ZtWZ_sqrt_Sigma.col(i).squaredNorm();
			}
		}//end CalcVarLaplaceApproxOnlyOneGPCalculationsOnREScale

		/*!
		* \brief Calculate variance of Laplace-approximated posterior
		* \param[out] pred_var Variance of Laplace-approximated posterior
		*/
		void CalcVarLaplaceApproxGroupedRE(vec_t& pred_var) {
			if (na_or_inf_during_last_call_to_find_mode_) {
				Log::REFatal(NA_OR_INF_ERROR_);
			}
			CHECK(mode_has_been_calculated_);
			pred_var = vec_t(num_re_);
			sp_mat_t L_inv(num_re_, num_re_);
			L_inv.setIdentity();
			TriangularSolveGivenCholesky<chol_sp_mat_t, sp_mat_t, sp_mat_t, sp_mat_t>(chol_fact_SigmaI_plus_ZtWZ_grouped_, L_inv, L_inv, false);
#pragma omp parallel for schedule(static)
			for (int i = 0; i < num_re_; ++i) {
				pred_var[i] = L_inv.col(i).squaredNorm();
			}
		}//end CalcVarLaplaceApproxGroupedRE

		/*!
		* \brief Calculate variance of Laplace-approximated posterior
		* \param[out] pred_var Variance of Laplace-approximated posterior
		*/
		void CalcVarLaplaceApproxOnlyOneGroupedRECalculationsOnREScale(vec_t& pred_var) {
			if (na_or_inf_during_last_call_to_find_mode_) {
				Log::REFatal(NA_OR_INF_ERROR_);
			}
			CHECK(mode_has_been_calculated_);
			pred_var = vec_t(num_re_);
			pred_var.array() = diag_SigmaI_plus_ZtWZ_.array().inverse();
		}//end CalcVarLaplaceApproxOnlyOneGroupedRECalculationsOnREScale

		/*!
		* \brief Calculate variance of Laplace-approximated posterior
		* \param[out] pred_var Variance of Laplace-approximated posterior
		*/
		void CalcVarLaplaceApproxVecchia(vec_t& pred_var, double sigma2) {
			if (na_or_inf_during_last_call_to_find_mode_) {
				Log::REFatal(NA_OR_INF_ERROR_);
			}
			CHECK(mode_has_been_calculated_);
			pred_var = vec_t(num_re_);
			//Version Simulation
			if (matrix_inversion_method_ == "iterative") {
				pred_var = vec_t::Zero(num_re_);
				vec_t W_diag_sqrt = second_deriv_neg_ll_.cwiseSqrt();
				sp_mat_rm_t B_t_D_inv_sqrt_rm = B_rm_.transpose() * D_inv_rm_.cwiseSqrt();
				int num_threads = omp_get_max_threads();
				std::uniform_int_distribution<> unif(0, 2147483646);
				std::vector<RNG_t> parallel_rngs;
				for (int ig = 0; ig < num_threads; ++ig) {
					int seed_local = unif(cg_generator_);
					parallel_rngs.push_back(RNG_t(seed_local));
				}
#pragma omp parallel
				{
#pragma omp for nowait
					for (int i = 0; i < nsim_var_pred_; ++i) {
						//z_i ~ N(0,I)
						int thread_nb = omp_get_thread_num();
						std::normal_distribution<double> ndist(0.0, 1.0);
						vec_t rand_vec_pred_I_1(num_re_), rand_vec_pred_I_2(num_re_);
						for (int j = 0; j < num_re_; j++) {
							rand_vec_pred_I_1(j) = ndist(parallel_rngs[thread_nb]);
							rand_vec_pred_I_2(j) = ndist(parallel_rngs[thread_nb]);
						}
						//z_i ~ N(0,(Sigma^{-1} + W))
						vec_t rand_vec_pred_SigmaI_plus_W = B_t_D_inv_sqrt_rm * rand_vec_pred_I_1 + W_diag_sqrt.cwiseProduct(rand_vec_pred_I_2);
						vec_t rand_vec_pred_SigmaI_plus_W_inv(num_re_);
						//z_i ~ N(0,(Sigma^{-1} + W)^{-1})
						bool has_NA_or_Inf = false;
						if (cg_preconditioner_type_ == "piv_chol_on_Sigma") {
							CGVecchiaLaplaceVecWinvplusSigma(second_deriv_neg_ll_, B_rm_, B_t_D_inv_rm_.transpose(), rand_vec_pred_SigmaI_plus_W, rand_vec_pred_SigmaI_plus_W_inv, has_NA_or_Inf,
								cg_max_num_it_, 0, cg_delta_conv_, ZERO_RHS_CG_THRESHOLD, chol_fact_I_k_plus_Sigma_L_kt_W_Sigma_L_k_vecchia_, Sigma_L_k_);
						}
						else if (cg_preconditioner_type_ == "Sigma_inv_plus_BtWB" || cg_preconditioner_type_ == "Sigma_inv_plus_BtWB_no_Lanczos_P") {
							CGVecchiaLaplaceVec(second_deriv_neg_ll_, B_rm_, B_t_D_inv_rm_, rand_vec_pred_SigmaI_plus_W, rand_vec_pred_SigmaI_plus_W_inv, has_NA_or_Inf,
								cg_max_num_it_, 0, cg_delta_conv_, ZERO_RHS_CG_THRESHOLD, D_inv_plus_W_B_rm_);
						}
						else {
							Log::REFatal("Preconditioner type '%s' is not supported.", cg_preconditioner_type_.c_str());
						}
						if (has_NA_or_Inf) {
							Log::REDebug(CG_NA_OR_INF_WARNING_);
						}
						vec_t pred_var_private = rand_vec_pred_SigmaI_plus_W_inv.cwiseProduct(rand_vec_pred_SigmaI_plus_W_inv);
#pragma omp critical
						{
							pred_var += pred_var_private;
						}
					}
				}
				pred_var /= nsim_var_pred_;
			} //end Version Simulation
			//Version Lanczos
//			if (matrix_inversion_method_ == "iterative") {
//				//Inital vector
//				vec_t b_init = vec_t::Ones(num_re_);
//				b_init /= num_re_;
//				//Declarations for piv_chol_on_Sigma
//				den_mat_t W_inv_P_sqrt_inv_Q_k, Sigma_P_sqrt_inv_Q_k;
//				//Declarations for Sigma_inv_plus_BtWB
//				den_mat_t P_t_sqrt_inv_Q_k, Q_k;
//				//Common declarations
//				vec_t Tdiag_k(rank_pred_approx_matrix_lanczos_), Tsubdiag_k(rank_pred_approx_matrix_lanczos_ - 1);
//				//Lanczos
//				if (cg_preconditioner_type_ == "piv_chol_on_Sigma") {
//					//Factorize P^(-0.5) (W^(-1) + Sigma) P^(-0.5) as Q_k T_k Q_k^T where P = diag(W^(-1) + Sigma)
//					LanczosTridiagVecchiaLaplaceWinvplusSigma(second_deriv_neg_ll_, B_rm_, B_t_D_inv_rm_.transpose(), b_init, num_re_,
//						Tdiag_k, Tsubdiag_k, W_inv_P_sqrt_inv_Q_k, Sigma_P_sqrt_inv_Q_k, rank_pred_approx_matrix_lanczos_, LANCZOS_REORTHOGONALIZATION_THRESHOLD, sigma2);
//				}
//				else if (cg_preconditioner_type_ == "Sigma_inv_plus_BtWB") {
//					//Factorize P^(-0.5) (Sigma^-1 + W) P^(-0.5*T) as Q_k T_k Q_k^T where P = B^T (D^(-1) + W) B
//					LanczosTridiagVecchiaLaplace(second_deriv_neg_ll_, B_rm_, D_inv_rm_, b_init, num_re_,
//						Tdiag_k, Tsubdiag_k, P_t_sqrt_inv_Q_k, rank_pred_approx_matrix_lanczos_, LANCZOS_REORTHOGONALIZATION_THRESHOLD);
//				}
//				else if (cg_preconditioner_type_ == "Sigma_inv_plus_BtWB_no_Lanczos_P") {
//					//Factorize (Sigma^-1 + W) as Q_k T_k Q_k^T
//					LanczosTridiagVecchiaLaplaceNoPreconditioner(second_deriv_neg_ll_, B_rm_, B_t_D_inv_rm_, b_init, num_re_,
//						Tdiag_k, Tsubdiag_k, Q_k, rank_pred_approx_matrix_lanczos_, LANCZOS_REORTHOGONALIZATION_THRESHOLD);
//				}
//				else {
//					Log::REFatal("Preconditioner type '%s' is not supported.", cg_preconditioner_type_.c_str());
//				}
//				//Calculate T_k^(-1) = U L^(-1) U^T via eigendecomposition
//				Eigen::SelfAdjointEigenSolver<den_mat_t> solver;
//				solver.computeFromTridiagonal(Tdiag_k, Tsubdiag_k);
//				vec_t L = solver.eigenvalues();
//				den_mat_t U = solver.eigenvectors();
//				den_mat_t Sigma_inv_plus_W_ii;
//				if (cg_preconditioner_type_ == "piv_chol_on_Sigma") {
//					//R_tilde = W^(-1) P^(-0.5) Q_k U L^(-1) U^T, R = Sigma P^(-0.5) Q_k, such that (Sigma^(-1) + W)^(-1) \approx R_tilde R^T
//					den_mat_t R_tilde = W_inv_P_sqrt_inv_Q_k * (U * L.cwiseInverse().asDiagonal() * U.transpose());
//					Sigma_inv_plus_W_ii = R_tilde.cwiseProduct(Sigma_P_sqrt_inv_Q_k);
//				}
//				else if (cg_preconditioner_type_ == "Sigma_inv_plus_BtWB") {
//					//R = P^(-0.5*T) Q_k U L^(-0.5), such that (Sigma^(-1) + W)^(-1) \approx R R^T
//					den_mat_t R = P_t_sqrt_inv_Q_k * (U * (L.cwiseSqrt().cwiseInverse()).asDiagonal());
//					Sigma_inv_plus_W_ii = R.cwiseProduct(R);
//				}
//				else if (cg_preconditioner_type_ == "Sigma_inv_plus_BtWB_no_Lanczos_P") {
//					//R = Q_k U L^(-0.5), such that (Sigma^(-1) + W)^(-1) \approx R R^T
//					den_mat_t R = Q_k * (U * (L.cwiseSqrt().cwiseInverse()).asDiagonal());
//					Sigma_inv_plus_W_ii = R.cwiseProduct(R);
//				}
//				else {
//					Log::REFatal("Preconditioner type '%s' is not supported.", cg_preconditioner_type_.c_str());
//				}
//#pragma omp parallel for schedule(static)
//				for (int i = 0; i < num_re_; ++i) {
//					pred_var[i] = Sigma_inv_plus_W_ii.row(i).sum();
//				}
//			} // end Version Lanczos
			else {
				sp_mat_t L_inv(num_re_, num_re_);
				L_inv.setIdentity();
				TriangularSolveGivenCholesky<chol_sp_mat_t, sp_mat_t, sp_mat_t, sp_mat_t>(chol_fact_SigmaI_plus_ZtWZ_vecchia_, L_inv, L_inv, false);
#pragma omp parallel for schedule(static)
				for (int i = 0; i < num_re_; ++i) {
					pred_var[i] = L_inv.col(i).squaredNorm();
				}
			}
		}//end CalcVarLaplaceApproxVecchia

		/*!
		* \brief Make predictions for the response variable (label) based on predictions for the mean and variance of the latent random effects
		* \param pred_mean[out] Predictive mean of latent random effects. The Predictive mean for the response variables is written on this
		* \param pred_var[out] Predictive variances of latent random effects. The predicted variance for the response variables is written on this
		* \param predict_var If true, predictive variances are also calculated
		*/
		void PredictResponse(vec_t& pred_mean,
			vec_t& pred_var,
			bool predict_var) {
			if (likelihood_type_ == "bernoulli_probit") {
#pragma omp parallel for schedule(static)
				for (int i = 0; i < (int)pred_mean.size(); ++i) {
					pred_mean[i] = normalCDF(pred_mean[i] / std::sqrt(1. + pred_var[i]));
				}
				if (predict_var) {
#pragma omp parallel for schedule(static)
					for (int i = 0; i < (int)pred_mean.size(); ++i) {
						pred_var[i] = pred_mean[i] * (1. - pred_mean[i]);
					}
				}
			}
			else if (likelihood_type_ == "bernoulli_logit") {
#pragma omp parallel for schedule(static)
				for (int i = 0; i < (int)pred_mean.size(); ++i) {
					pred_mean[i] = RespMeanAdaptiveGHQuadrature(pred_mean[i], pred_var[i]);
				}
				if (predict_var) {
#pragma omp parallel for schedule(static)
					for (int i = 0; i < (int)pred_mean.size(); ++i) {
						pred_var[i] = pred_mean[i] * (1. - pred_mean[i]);
					}
				}
			}
			else if (likelihood_type_ == "poisson") {
#pragma omp parallel for schedule(static)
				for (int i = 0; i < (int)pred_mean.size(); ++i) {
					double pm = std::exp(pred_mean[i] + 0.5 * pred_var[i]);
					//double pm = RespMeanAdaptiveGHQuadrature(pred_mean[i], pred_var[i]);// alternative version using quadrature
					if (predict_var) {
						pred_var[i] = pm * ((std::exp(pred_var[i]) - 1.) * pm + 1.);
						//double psm = RespMeanAdaptiveGHQuadrature(2 * pred_mean[i], 4 * pred_var[i]);// alternative version using quadrature
						//pred_var[i] = psm - pm * pm + pm;
					}
					pred_mean[i] = pm;
				}
			}
			else if (likelihood_type_ == "gamma") {
#pragma omp parallel for schedule(static)
				for (int i = 0; i < (int)pred_mean.size(); ++i) {
					double pm = std::exp(pred_mean[i] + 0.5 * pred_var[i]);
					//double pm = RespMeanAdaptiveGHQuadrature(pred_mean[i], pred_var[i]);// alternative version using quadrature
					if (predict_var) {
						pred_var[i] = (std::exp(pred_var[i]) - 1.) * pm * pm + std::exp(2 * pred_mean[i] + 2 * pred_var[i]) / aux_pars_[0];
						//double psm = RespMeanAdaptiveGHQuadrature(2 * pred_mean[i], 4 * pred_var[i]);// alternative version using quadrature
						//pred_var[i] = psm - pm * pm + psm / aux_pars_[0];
					}
					pred_mean[i] = pm;
				}
			}
		}//end PredictResponse

		/*!
		* \brief Adaptive GH quadrature to calculate predictive mean of response variable
		* \param latent_mean Predictive mean of latent random effects
		* \param latent_var Predictive variances of latent random effects
		*/
		double RespMeanAdaptiveGHQuadrature(const double latent_mean,
			const double latent_var) {
			// Find mode of integrand
			double mode_integrand_last, update;
			double mode_integrand = 0.;
			double sigma2_inv = 1. / latent_var;
			double sqrt_sigma2_inv = std::sqrt(sigma2_inv);
			for (int it = 0; it < 100; ++it) {
				mode_integrand_last = mode_integrand;
				update = (FirstDerivLogCondMeanLikelihood(mode_integrand) - sigma2_inv * (mode_integrand - latent_mean))
					/ (SecondDerivLogCondMeanLikelihood(mode_integrand) - sigma2_inv);
				mode_integrand -= update;
				if (std::abs(update) / std::abs(mode_integrand_last) < DELTA_REL_CONV_) {
					break;
				}
			}
			// Adaptive GH quadrature
			double sqrt2_sigma_hat = M_SQRT2 / std::sqrt(-SecondDerivLogCondMeanLikelihood(mode_integrand) + sigma2_inv);
			double x_val;
			double mean_resp = 0.;
			for (int j = 0; j < order_GH_; ++j) {
				x_val = sqrt2_sigma_hat * GH_nodes_[j] + mode_integrand;
				mean_resp += adaptive_GH_weights_[j] * CondMeanLikelihood(x_val) * normalPDF(sqrt_sigma2_inv * (x_val - latent_mean));
			}
			mean_resp *= sqrt2_sigma_hat * sqrt_sigma2_inv;
			return mean_resp;
		}//end RespMeanAdaptiveGHQuadrature

		/*!
		* \brief Calculate test negative log-likelihood using adaptive GH quadrature
		* \param y_test Test response variable
		* \param pred_mean Predictive mean of latent random effects
		* \param pred_var Predictive variances of latent random effects
		* \param num_data Number of data points
		*/
		inline double TestNegLogLikelihoodAdaptiveGHQuadrature(const label_t* y_test,
			const double* pred_mean,
			const double* pred_var,
			const data_size_t num_data) const {
			double ll = 0.;
#pragma omp parallel for schedule(static) if (num_data >= 128) reduction(+:ll)
			for (data_size_t i = 0; i < num_data; ++i) {
				int y_test_int = 1;
				double y_test_d = static_cast<double>(y_test[i]);
				// Note: we need to convert from float to double as label_t is float. Unfortunately, the lightGBM part does not allow for setting the LABEL_T_USE_DOUBLE macro in meta.h (multiple bugs...)
				if (label_type() == "int") {
					y_test_int = static_cast<int>(y_test[i]);
				}
				// Find mode of integrand
				double mode_integrand_last, update;
				double mode_integrand = 0.;
				double sigma2_inv = 1. / pred_var[i];
				double sqrt_sigma2_inv = std::sqrt(sigma2_inv);
				for (int it = 0; it < 100; ++it) {
					mode_integrand_last = mode_integrand;
					update = (CalcFirstDerivLogLik(y_test_d, y_test_int, mode_integrand) - sigma2_inv * (mode_integrand - pred_mean[i]))
						/ (-CalcSecondDerivNegLogLik(y_test_d, y_test_int, mode_integrand) - sigma2_inv);
					mode_integrand -= update;
					if (std::abs(update) / std::abs(mode_integrand_last) < DELTA_REL_CONV_) {
						break;
					}
				}
				// Adaptive GH quadrature
				double sqrt2_sigma_hat = M_SQRT2 / std::sqrt(CalcSecondDerivNegLogLik(y_test_d, y_test_int, mode_integrand) + sigma2_inv);
				double x_val;
				double likelihood = 0.;
				for (int j = 0; j < order_GH_; ++j) {
					x_val = sqrt2_sigma_hat * GH_nodes_[j] + mode_integrand;
					likelihood += adaptive_GH_weights_[j] * std::exp(LogLikelihood(y_test_d, y_test_int, x_val)) * normalPDF(sqrt_sigma2_inv * (x_val - pred_mean[i]));
				}
				likelihood *= sqrt2_sigma_hat * sqrt_sigma2_inv;
				ll += std::log(likelihood);
			}
			return -ll;
		}//end TestNegLogLikelihoodAdaptiveGHQuadrature

		/*! \brief Set matrix inversion properties and choices for iterative methods. This function is calle from re_model_template.h which also holds these variables */
		void SetMatrixInversionProperties(const string_t& matrix_inversion_method,
			int cg_max_num_it,
			int cg_max_num_it_tridiag,
			double cg_delta_conv,
			double cg_delta_conv_pred,
			int num_rand_vec_trace,
			bool reuse_rand_vec_trace,
			int seed_rand_vec_trace,
			const string_t& cg_preconditioner_type,
			int piv_chol_rank,
			int rank_pred_approx_matrix_lanczos,
			int nsim_var_pred) {
			matrix_inversion_method_ = matrix_inversion_method;
			cg_max_num_it_ = cg_max_num_it;
			cg_max_num_it_tridiag_ = cg_max_num_it_tridiag;
			cg_delta_conv_ = cg_delta_conv;
			cg_delta_conv_pred_ = cg_delta_conv_pred;
			num_rand_vec_trace_ = num_rand_vec_trace;
			reuse_rand_vec_trace_ = reuse_rand_vec_trace;
			seed_rand_vec_trace_ = seed_rand_vec_trace;
			cg_preconditioner_type_ = cg_preconditioner_type;
			piv_chol_rank_ = piv_chol_rank;
			rank_pred_approx_matrix_lanczos_ = rank_pred_approx_matrix_lanczos;
			nsim_var_pred_ = nsim_var_pred;
		}//end SetMatrixInversionProperties

		/*!
		* \brief Calculate log|Sigma W + I| using stochastic trace estimation and variance reduction.
		* \param num_data Number of data points
		* \param cg_max_num_it_tridiag Maximal number of iterations for conjugate gradient algorithm when being run as Lanczos algorithm for tridiagonalization
		* \param I_k_plus_Sigma_L_kt_W_Sigma_L_k Preconditioner "piv_chol_on_Sigma": I_k + Sigma_L_k^T W Sigma_L_k
        * \param I_k_plus_Sigma_L_kt_WI_plus_diag_corr_inv_Sigma_L_k Preconditioner "piv_chol_on_Sigma_diag_corrected": I_k + Sigma_L_k^T (W^(-1) + diag(Sigma) - diag(Sigma_L_k Sigma_L_k^T))^(-1) Sigma_L_k
		* \param diag_correction Preconditioner "piv_chol_on_Sigma_diag_corrected": diag(Sigma) - diag(Sigma_L_k Sigma_L_k^T)
		* \param has_NA_or_Inf[out] Is set to TRUE if NA or Inf occured in the conjugate gradient algorithm
		* \param log_det_Sigma_W_plus_I[out] Solution for log|Sigma W + I|
		*/
		void CalcLogDetStoch(const data_size_t& num_data, 
			const int& cg_max_num_it_tridiag,
			den_mat_t& I_k_plus_Sigma_L_kt_W_Sigma_L_k,
			den_mat_t& I_k_plus_Sigma_L_kt_WI_plus_diag_corr_inv_Sigma_L_k,
			vec_t & diag_correction,
			bool& has_NA_or_Inf,
			double& log_det_Sigma_W_plus_I) {

			if (cg_preconditioner_type_ == "piv_chol_on_Sigma") {
				std::vector<vec_t> Tdiags_PI_WI_plus_Sigma(num_rand_vec_trace_, vec_t(cg_max_num_it_tridiag));
				std::vector<vec_t> Tsubdiags_PI_WI_plus_Sigma(num_rand_vec_trace_, vec_t(cg_max_num_it_tridiag - 1));
				//Get random vectors (z_1, ..., z_t) with Cov(z_i) = P:
				//For P = W^(-1) + Sigma_L_k Sigma_L_k^T: z_i = W^(-1/2) r_j + Sigma_L_k r_i, where r_i, r_j ~ N(0,I)
#pragma omp parallel for schedule(static)   
				for (int i = 0; i < num_rand_vec_trace_; ++i) {
					rand_vec_trace_P_.col(i) = Sigma_L_k_ * rand_vec_trace_I_.col(i) + ((second_deriv_neg_ll_.cwiseInverse().cwiseSqrt()).array() * rand_vec_trace_I_.col(i + num_rand_vec_trace_).array()).matrix();
				}
				I_k_plus_Sigma_L_kt_W_Sigma_L_k.setIdentity();
				I_k_plus_Sigma_L_kt_W_Sigma_L_k += Sigma_L_k_.transpose() * second_deriv_neg_ll_.asDiagonal() * Sigma_L_k_;
				chol_fact_I_k_plus_Sigma_L_kt_W_Sigma_L_k_vecchia_.compute(I_k_plus_Sigma_L_kt_W_Sigma_L_k);
				CGTridiagVecchiaLaplaceWinvplusSigma(second_deriv_neg_ll_, B_rm_, B_t_D_inv_rm_.transpose(), rand_vec_trace_P_, Tdiags_PI_WI_plus_Sigma, Tsubdiags_PI_WI_plus_Sigma,
					WI_plus_Sigma_inv_Z_, has_NA_or_Inf, num_data, num_rand_vec_trace_, cg_max_num_it_tridiag, cg_delta_conv_, chol_fact_I_k_plus_Sigma_L_kt_W_Sigma_L_k_vecchia_, Sigma_L_k_);
				if (!has_NA_or_Inf) {
					double ldet_PI_WI_plus_Sigma;
					LogDetStochTridiag(Tdiags_PI_WI_plus_Sigma, Tsubdiags_PI_WI_plus_Sigma, ldet_PI_WI_plus_Sigma, num_data, num_rand_vec_trace_);
					//log|Sigma W + I| = log|P^(-1) (W^(-1) + Sigma)| + log|W| + log|P|
					//where log|P| = log|I_k + Sigma_L_k^T W Sigma_L_k| + log|W^(-1)| + log|I_k|, log|I_k| = 0
					log_det_Sigma_W_plus_I = ldet_PI_WI_plus_Sigma + second_deriv_neg_ll_.array().log().sum() +
						2 * ((den_mat_t)chol_fact_I_k_plus_Sigma_L_kt_W_Sigma_L_k_vecchia_.matrixL()).diagonal().array().log().sum() - second_deriv_neg_ll_.array().log().sum();
				}
			}
			else if (cg_preconditioner_type_ == "piv_chol_on_Sigma_diag_corrected") {
				std::vector<vec_t> Tdiags_PI_WI_plus_Sigma(num_rand_vec_trace_, vec_t(cg_max_num_it_tridiag));
				std::vector<vec_t> Tsubdiags_PI_WI_plus_Sigma(num_rand_vec_trace_, vec_t(cg_max_num_it_tridiag - 1));
				//Update with final second_deriv_neg_ll_
				vec_t WI_plus_diag_corr = second_deriv_neg_ll_.cwiseInverse() + diag_correction;
				WI_plus_diag_corr_inv_ = WI_plus_diag_corr.cwiseInverse();
				I_k_plus_Sigma_L_kt_WI_plus_diag_corr_inv_Sigma_L_k.setIdentity();
				I_k_plus_Sigma_L_kt_WI_plus_diag_corr_inv_Sigma_L_k += Sigma_L_k_.transpose() * WI_plus_diag_corr_inv_.asDiagonal() * Sigma_L_k_;
				chol_fact_I_k_plus_Sigma_L_kt_WI_plus_diag_corr_inv_Sigma_L_k_vecchia_.compute(I_k_plus_Sigma_L_kt_WI_plus_diag_corr_inv_Sigma_L_k);
				//Get random vectors (z_1, ..., z_t) with Cov(z_i) = P:
				//For P = W^(-1) + diag(Sigma) - diag(Sigma_L_k Sigma_L_k^T) + Sigma_L_k Sigma_L_k^T: z_i = (W^(-1) + diag(Sigma) - diag(Sigma_L_k Sigma_L_k^T))^(1/2) r_j + Sigma_L_k r_i, where r_i, r_j ~ N(0,I)
#pragma omp parallel for schedule(static)   
				for (int i = 0; i < num_rand_vec_trace_; ++i) {
					rand_vec_trace_P_.col(i) = Sigma_L_k_ * rand_vec_trace_I_.col(i) + (WI_plus_diag_corr.cwiseSqrt().array() * rand_vec_trace_I_.col(i + num_rand_vec_trace_).array()).matrix();
				}
				CGTridiagVecchiaLaplaceWinvplusSigmaDiagCorrected(second_deriv_neg_ll_, B_rm_, B_t_D_inv_rm_.transpose(), rand_vec_trace_P_, Tdiags_PI_WI_plus_Sigma, Tsubdiags_PI_WI_plus_Sigma,
					WI_plus_Sigma_inv_Z_, has_NA_or_Inf, num_data, num_rand_vec_trace_, cg_max_num_it_tridiag, cg_delta_conv_, chol_fact_I_k_plus_Sigma_L_kt_WI_plus_diag_corr_inv_Sigma_L_k_vecchia_, WI_plus_diag_corr_inv_, Sigma_L_k_);
				if (!has_NA_or_Inf) {
					double ldet_PI_WI_plus_Sigma;
					LogDetStochTridiag(Tdiags_PI_WI_plus_Sigma, Tsubdiags_PI_WI_plus_Sigma, ldet_PI_WI_plus_Sigma, num_data, num_rand_vec_trace_);
					//log|Sigma W + I| = log|P^(-1) (W^(-1) + Sigma)| + log|W| + log|P|
					//where log|P| = log|I_k + Sigma_L_k^T (W^(-1) + diag(Sigma) - diag(Sigma_L_k Sigma_L_k^T))^(-1) Sigma_L_k| + log|W^(-1) + diag(Sigma) - diag(Sigma_L_k Sigma_L_k^T)| + log|I_k|, log|I_k| = 0
					log_det_Sigma_W_plus_I = ldet_PI_WI_plus_Sigma + second_deriv_neg_ll_.array().log().sum() +
						2 * ((den_mat_t)chol_fact_I_k_plus_Sigma_L_kt_WI_plus_diag_corr_inv_Sigma_L_k_vecchia_.matrixL()).diagonal().array().log().sum() + WI_plus_diag_corr.array().log().sum();
				}
			}
			else if (cg_preconditioner_type_ == "Sigma_inv_plus_BtWB" || cg_preconditioner_type_ == "Sigma_inv_plus_BtWB_no_Lanczos_P") {
				std::vector<vec_t> Tdiags_PI_SigmaI_plus_W(num_rand_vec_trace_, vec_t(cg_max_num_it_tridiag));
				std::vector<vec_t> Tsubdiags_PI_SigmaI_plus_W(num_rand_vec_trace_, vec_t(cg_max_num_it_tridiag - 1));
				//Get random vectors (z_1, ..., z_t) with Cov(z_i) = P:
				//For P = B^T (D^(-1) + W) B: z_i = B^T (D^(-1) + W)^0.5 r_i, where r_i ~ N(0,I)
				vec_t D_inv_plus_W_diag = D_inv_rm_.diagonal() + second_deriv_neg_ll_;
				sp_mat_rm_t B_t_D_inv_plus_W_sqrt_rm = B_rm_.transpose() * (D_inv_plus_W_diag).cwiseSqrt().asDiagonal();
#pragma omp parallel for schedule(static)   
				for (int i = 0; i < num_rand_vec_trace_; ++i) {
					rand_vec_trace_P_.col(i) = B_t_D_inv_plus_W_sqrt_rm * rand_vec_trace_I_.col(i);
				}
				//rand_vec_trace_P_ = B_rm_.transpose() * ((D_inv_rm_.diagonal() + second_deriv_neg_ll_).cwiseSqrt().asDiagonal() * rand_vec_trace_I_);
				D_inv_plus_W_B_rm_ = (D_inv_plus_W_diag).asDiagonal() * B_rm_;
				CGTridiagVecchiaLaplace(second_deriv_neg_ll_, B_rm_, B_t_D_inv_rm_, rand_vec_trace_P_, Tdiags_PI_SigmaI_plus_W, Tsubdiags_PI_SigmaI_plus_W,
					SigmaI_plus_W_inv_Z_, has_NA_or_Inf, num_data, num_rand_vec_trace_, cg_max_num_it_tridiag, cg_delta_conv_, D_inv_plus_W_B_rm_);
				if (!has_NA_or_Inf) {
					double ldet_PI_SigmaI_plus_W;
					LogDetStochTridiag(Tdiags_PI_SigmaI_plus_W, Tsubdiags_PI_SigmaI_plus_W, ldet_PI_SigmaI_plus_W, num_data, num_rand_vec_trace_);
					//log|Sigma W + I| = log|P^(-1) (Sigma^(-1) + W)| + log|P| + log|Sigma|
					//where log|P| = log|B^T (D^(-1) + W) B| = log|(D^(-1) + W)|
					log_det_Sigma_W_plus_I = ldet_PI_SigmaI_plus_W + D_inv_plus_W_diag.array().log().sum() - D_inv_rm_.diagonal().array().log().sum();
				}
			}
			else {
				Log::REFatal("Preconditioner type '%s' is not supported.", cg_preconditioner_type_.c_str());
			}
		}

		/*! 
		* \brief Calculate dlog|Sigma W + I|/db_i for all i in 1, ..., n using stochastic trace estimation and variance reduction.
		* \param third_deriv Third derivative of the log-likelihood with respect to the mode.
		* \param num_data Number of data points
		* \param d_log_det_Sigma_W_plus_I_d_mode[out] Solution for dlog|Sigma W + I|/db_i for all i in n
		* \param D_inv_plus_W_inv_diag[out] Preconditioner "Sigma_inv_plus_BtWB": diagonal of (D^(-1) + W)^(-1)
		* \param diag_WI[out] Preconditioner "piv_chol_on_Sigma": diagonal of W^(-1)
		* \param PI_Z[out] Preconditioner "Sigma_inv_plus_BtWB": P^(-1) Z
		* \param WI_PI_Z[out] Preconditioner "piv_chol_on_Sigma": W^(-1) P^(-1) Z
		* \param WI_WI_plus_Sigma_inv_Z[out] Preconditioner "piv_chol_on_Sigma": W^(-1) (W^(-1) + Sigma)^(-1) Z
		*/
		void CalcLogDetStochDerivMode(const vec_t& third_deriv,
			const data_size_t& num_data,
			vec_t& d_log_det_Sigma_W_plus_I_d_mode,
			vec_t& D_inv_plus_W_inv_diag,
			vec_t& diag_WI,
			den_mat_t& PI_Z,
			den_mat_t& WI_PI_Z,
			den_mat_t& WI_WI_plus_Sigma_inv_Z) const{
			
			den_mat_t Z_PI_P_deriv_PI_Z;
			vec_t tr_PI_P_deriv_vec, c_opt;
			den_mat_t W_deriv_rep = third_deriv.replicate(1, num_rand_vec_trace_);
			W_deriv_rep *= -1; //since third_deriv = -dW/db_i
			if (cg_preconditioner_type_ == "piv_chol_on_Sigma") {
				//P^(-1) = (W^(-1) + Sigma_L_k Sigma_L_k^T)^(-1)
				//W^(-1) P^(-1) Z = Z - Sigma_L_k (I_k + Sigma_L_k^T W Sigma_L_k)^(-1) Sigma_L_k^T W Z
				den_mat_t Sigma_Lkt_W_Z;
				diag_WI = second_deriv_neg_ll_.cwiseInverse();
				if (Sigma_L_k_.cols() < num_rand_vec_trace_) {
					Sigma_Lkt_W_Z = (Sigma_L_k_.transpose() * second_deriv_neg_ll_.asDiagonal()) * rand_vec_trace_P_;
				}
				else {
					Sigma_Lkt_W_Z = Sigma_L_k_.transpose() * (second_deriv_neg_ll_.asDiagonal() * rand_vec_trace_P_);
				}
				WI_PI_Z = rand_vec_trace_P_ - Sigma_L_k_ * chol_fact_I_k_plus_Sigma_L_kt_W_Sigma_L_k_vecchia_.solve(Sigma_Lkt_W_Z);
				//tr(W^(-1) dW/db_i) - do not cancel with deterministic part of variance reduction when using optimal c
				vec_t tr_WI_W_deriv = -1 * diag_WI.cwiseProduct(third_deriv);
				//stochastic tr((Sigma + W^(-1))^(-1) dW^(-1)/db_i) 
				WI_WI_plus_Sigma_inv_Z = diag_WI.asDiagonal() * WI_plus_Sigma_inv_Z_;
				den_mat_t Z_WI_plus_Sigma_inv_WI_deriv_PI_Z = -1 * (WI_WI_plus_Sigma_inv_Z.array() * W_deriv_rep.array() * WI_PI_Z.array()).matrix();
				vec_t tr_WI_plus_Sigma_inv_WI_deriv = Z_WI_plus_Sigma_inv_WI_deriv_PI_Z.rowwise().mean();
				d_log_det_Sigma_W_plus_I_d_mode = tr_WI_plus_Sigma_inv_WI_deriv + tr_WI_W_deriv;
				//variance reduction
				//deterministic tr(Sigma_Lk (I_k + Sigma_Lk^T W Sigma_Lk)^(-1) Sigma_Lk^T dW/db_i) + tr(W dW^(-1)/db_i) (= - tr(W^(-1) dW/db_i))
				den_mat_t L_inv_Sigma_L_kt(Sigma_L_k_.cols(), num_data);
				TriangularSolveGivenCholesky<chol_den_mat_t, den_mat_t, den_mat_t, den_mat_t>(chol_fact_I_k_plus_Sigma_L_kt_W_Sigma_L_k_vecchia_, Sigma_L_k_.transpose(), L_inv_Sigma_L_kt, false);
				den_mat_t L_inv_Sigma_L_kt_sqr = L_inv_Sigma_L_kt.cwiseProduct(L_inv_Sigma_L_kt);
				vec_t Sigma_Lk_I_k_plus_Sigma_L_kt_W_Sigma_L_k_inv_Sigma_Lkt_diag = L_inv_Sigma_L_kt_sqr.transpose() * vec_t::Ones(L_inv_Sigma_L_kt_sqr.rows()); //diagonal of Sigma_Lk (I_k + Sigma_Lk^T W Sigma_Lk)^(-1) Sigma_Lk^T
				vec_t tr_Sigma_Lk_I_k_plus_Sigma_L_kt_W_Sigma_L_k_inv_Sigma_Lkt_W_deriv = -1 * (Sigma_Lk_I_k_plus_Sigma_L_kt_W_Sigma_L_k_inv_Sigma_Lkt_diag.array() * third_deriv.array()); //times (-1), since third_deriv = -dW/db_i
				//stochastic tr(P^(-1) dP/db_i), where dP/db_i = - W^(-1) dW/db_i W^(-1)
				Z_PI_P_deriv_PI_Z = -1 * (WI_PI_Z.array() * W_deriv_rep.array() * WI_PI_Z.array()).matrix();
				tr_PI_P_deriv_vec = Z_PI_P_deriv_PI_Z.rowwise().mean();
				//optimal c
				CalcOptimalCVectorized(Z_WI_plus_Sigma_inv_WI_deriv_PI_Z, Z_PI_P_deriv_PI_Z, tr_WI_plus_Sigma_inv_WI_deriv, tr_PI_P_deriv_vec, c_opt);
				d_log_det_Sigma_W_plus_I_d_mode += c_opt.cwiseProduct(tr_Sigma_Lk_I_k_plus_Sigma_L_kt_W_Sigma_L_k_inv_Sigma_Lkt_W_deriv - tr_WI_W_deriv) - c_opt.cwiseProduct(tr_PI_P_deriv_vec);
			}
			else if (cg_preconditioner_type_ == "Sigma_inv_plus_BtWB" || cg_preconditioner_type_ == "Sigma_inv_plus_BtWB_no_Lanczos_P") {
				//P^(-1) = B^(-1) (D^(-1) + W)^(-1) B^(-T)
				//P^(-1) Z
				den_mat_t B_invt_Z(num_data, num_rand_vec_trace_);
				PI_Z.resize(num_data, num_rand_vec_trace_);
#pragma omp parallel for schedule(static)   
				for (int i = 0; i < num_rand_vec_trace_; ++i) {
					B_invt_Z.col(i) = B_rm_.transpose().triangularView<Eigen::UpLoType::UnitUpper>().solve(rand_vec_trace_P_.col(i));
				}
#pragma omp parallel for schedule(static)   
				for (int i = 0; i < num_rand_vec_trace_; ++i) {
					PI_Z.col(i) = D_inv_plus_W_B_rm_.triangularView<Eigen::UpLoType::Lower>().solve(B_invt_Z.col(i));
				}
				//stochastic tr((Sigma^(-1) + W)^(-1) dW/db_i)
				den_mat_t Z_SigmaI_plus_W_inv_W_deriv_PI_Z = (SigmaI_plus_W_inv_Z_.array() * W_deriv_rep.array() * PI_Z.array()).matrix();
				vec_t tr_SigmaI_plus_W_inv_W_deriv = Z_SigmaI_plus_W_inv_W_deriv_PI_Z.rowwise().mean();
				d_log_det_Sigma_W_plus_I_d_mode = tr_SigmaI_plus_W_inv_W_deriv;
				//variance reduction
				//deterministic tr((D^(-1) + W)^(-1) dW/db_i)
				D_inv_plus_W_inv_diag = (D_inv_rm_.diagonal() + second_deriv_neg_ll_).cwiseInverse();
				vec_t tr_D_inv_plus_W_inv_W_deriv = -1 * (D_inv_plus_W_inv_diag.array() * third_deriv.array()); //times (-1), since third_deriv = -dW/db_i
				//stochastic tr(P^(-1) dP/db_i), where dP/db_i = B^T dW/db_i B
				den_mat_t B_PI_Z = B_rm_ * PI_Z;
				Z_PI_P_deriv_PI_Z = (B_PI_Z.array() * W_deriv_rep.array() * B_PI_Z.array()).matrix();
				tr_PI_P_deriv_vec = Z_PI_P_deriv_PI_Z.rowwise().mean();
				//optimal c
				CalcOptimalCVectorized(Z_SigmaI_plus_W_inv_W_deriv_PI_Z, Z_PI_P_deriv_PI_Z, tr_SigmaI_plus_W_inv_W_deriv, tr_PI_P_deriv_vec, c_opt);
				d_log_det_Sigma_W_plus_I_d_mode += c_opt.cwiseProduct(tr_D_inv_plus_W_inv_W_deriv) - c_opt.cwiseProduct(tr_PI_P_deriv_vec);
			}
			else {
				Log::REFatal("Preconditioner type '%s' is not supported.", cg_preconditioner_type_.c_str());
			}
		} //end CalcLogDetStochDerivMode

		/*!
		* \brief Calculate dlog|Sigma W + I|/dtheta_j, using stochastic trace estimation and variance reduction.
		* \param num_data Number of data points
		* \param num_comps_total Total number of random effect components (= number of GPs)
		* \param j Index of current covariance parameter in vector theta
		* \param SigmaI_deriv_rm Derivative of Sigma^(-1) wrt. theta_j
		* \param B_grad_j Derivatives of matrices B ( = derivative of matrix -A) for Vecchia approximation wrt. theta_j
		* \param D_grad_j Derivatives of matrices D for Vecchia approximation wrt. theta_j
		* \param D_inv_plus_W_inv_diag Preconditioner "Sigma_inv_plus_BtWB": diagonal of (D^(-1) + W)^(-1)
		* \param PI_Z Preconditioner "Sigma_inv_plus_BtWB": P^(-1) Z
		* \param WI_PI_Z Preconditioner "piv_chol_on_Sigma": W^(-1) P^(-1) Z
		* \param d_log_det_Sigma_W_plus_I_d_cov_pars[out] Solution for dlog|Sigma W + I|/dtheta_j
		*/
		void CalcLogDetStochDerivCovPar(const data_size_t& num_data,
			const int& num_comps_total,
			const int& j,
			const sp_mat_rm_t& SigmaI_deriv_rm,
			const sp_mat_t& B_grad_j,
			const sp_mat_t& D_grad_j,
			const vec_t& D_inv_plus_W_inv_diag,
			const den_mat_t& PI_Z,
			const den_mat_t& WI_PI_Z,
			double& d_log_det_Sigma_W_plus_I_d_cov_pars) const {

			if (cg_preconditioner_type_ == "piv_chol_on_Sigma") {
				den_mat_t B_invt_WI_plus_Sigma_inv_Z(num_data, num_rand_vec_trace_), Sigma_WI_plus_Sigma_inv_Z(num_data, num_rand_vec_trace_);
				den_mat_t B_invt_PI_Z(num_data, num_rand_vec_trace_), Sigma_PI_Z(num_data, num_rand_vec_trace_);
				//Stochastic Trace: Calculate tr((Sigma + W^(-1))^(-1) dSigma/dtheta_j)
#pragma omp parallel for schedule(static)   
				for (int i = 0; i < num_rand_vec_trace_; ++i) {
					B_invt_WI_plus_Sigma_inv_Z.col(i) = B_rm_.transpose().triangularView<Eigen::UpLoType::UnitUpper>().solve(WI_plus_Sigma_inv_Z_.col(i));
				}
#pragma omp parallel for schedule(static)   
				for (int i = 0; i < num_rand_vec_trace_; ++i) {
					Sigma_WI_plus_Sigma_inv_Z.col(i) = B_t_D_inv_rm_.transpose().triangularView<Eigen::UpLoType::Lower>().solve(B_invt_WI_plus_Sigma_inv_Z.col(i));
				}
				den_mat_t PI_Z_local = second_deriv_neg_ll_.asDiagonal() * WI_PI_Z;
#pragma omp parallel for schedule(static)   
				for (int i = 0; i < num_rand_vec_trace_; ++i) {
					B_invt_PI_Z.col(i) = B_rm_.transpose().triangularView<Eigen::UpLoType::UnitUpper>().solve(PI_Z_local.col(i));
				}
#pragma omp parallel for schedule(static)   
				for (int i = 0; i < num_rand_vec_trace_; ++i) {
					Sigma_PI_Z.col(i) = B_t_D_inv_rm_.transpose().triangularView<Eigen::UpLoType::Lower>().solve(B_invt_PI_Z.col(i));
				}
				d_log_det_Sigma_W_plus_I_d_cov_pars = -1 * ((Sigma_WI_plus_Sigma_inv_Z.cwiseProduct(SigmaI_deriv_rm * Sigma_PI_Z)).colwise().sum()).mean();
				//no variance reduction since dSigma_L_k/d_theta_j can't be solved analytically
			}
			else if (cg_preconditioner_type_ == "Sigma_inv_plus_BtWB" || cg_preconditioner_type_ == "Sigma_inv_plus_BtWB_no_Lanczos_P") {
				//Stochastic Trace: Calculate tr((Sigma^(-1) + W)^(-1) dSigma^(-1)/dtheta_j)
				vec_t zt_SigmaI_plus_W_inv_SigmaI_deriv_PI_z = ((SigmaI_plus_W_inv_Z_.cwiseProduct(SigmaI_deriv_rm * PI_Z)).colwise().sum()).transpose();
				double tr_SigmaI_plus_W_inv_SigmaI_deriv = zt_SigmaI_plus_W_inv_SigmaI_deriv_PI_z.mean();
				d_log_det_Sigma_W_plus_I_d_cov_pars = tr_SigmaI_plus_W_inv_SigmaI_deriv;
				//tr(Sigma^(-1) dSigma/dtheta_j)
				if (num_comps_total == 1 && j == 0) {
					d_log_det_Sigma_W_plus_I_d_cov_pars += num_data;
				}
				else {
					d_log_det_Sigma_W_plus_I_d_cov_pars += (D_inv_rm_.diagonal().array() * D_grad_j.diagonal().array()).sum();
				}
				//variance reduction
				double tr_D_inv_plus_W_inv_D_inv_deriv, tr_PI_P_deriv;
				vec_t zt_PI_P_deriv_PI_z;
				if (num_comps_total == 1 && j == 0) {
					//dD/dsigma2 = D and dB/dsigma2 = 0
					//deterministic tr((D^(-1) + W)^(-1) dD^(-1)/dsigma2), where dD^(-1)/dsigma2 = -D^(-1)
					tr_D_inv_plus_W_inv_D_inv_deriv = -1 * (D_inv_plus_W_inv_diag.array() * D_inv_rm_.diagonal().array()).sum();
					//stochastic tr(P^(-1) dP/dsigma2), where dP/dsigma2 = -Sigma^(-1)
					zt_PI_P_deriv_PI_z = ((PI_Z.cwiseProduct(SigmaI_deriv_rm * PI_Z)).colwise().sum()).transpose();
					tr_PI_P_deriv = zt_PI_P_deriv_PI_z.mean();
				}
				else {
					//deterministic tr((D^(-1) + W)^(-1) dD^(-1)/dtheta_j)
					tr_D_inv_plus_W_inv_D_inv_deriv = -1 * (D_inv_plus_W_inv_diag.array() * D_inv_rm_.diagonal().array() * D_grad_j.diagonal().array() * D_inv_rm_.diagonal().array()).sum();
					//stochastic tr(P^(-1) dP/dtheta_j)
					sp_mat_rm_t Bt_W_Bgrad_rm = B_rm_.transpose() * second_deriv_neg_ll_.asDiagonal() * B_grad_j;
					sp_mat_rm_t P_deriv_rm = SigmaI_deriv_rm + sp_mat_rm_t(Bt_W_Bgrad_rm.transpose()) + Bt_W_Bgrad_rm;
					zt_PI_P_deriv_PI_z = ((PI_Z.cwiseProduct(P_deriv_rm * PI_Z)).colwise().sum()).transpose();
					tr_PI_P_deriv = zt_PI_P_deriv_PI_z.mean();
				}
				//optimal c
				double c_opt;
				CalcOptimalC(zt_SigmaI_plus_W_inv_SigmaI_deriv_PI_z, zt_PI_P_deriv_PI_z, tr_SigmaI_plus_W_inv_SigmaI_deriv, tr_PI_P_deriv, c_opt);
				d_log_det_Sigma_W_plus_I_d_cov_pars += c_opt * tr_D_inv_plus_W_inv_D_inv_deriv - c_opt * tr_PI_P_deriv;
			}
			else {
				Log::REFatal("Preconditioner type '%s' is not supported.", cg_preconditioner_type_.c_str());
			}
		} //end CalcLogDetStochDerivCovPar

		/*!
		* \brief Calculate dlog|Sigma W + I|/daux, using stochastic trace estimation and variance reduction.
		* \param neg_third_deriv Negative third derivative of the log-likelihood with respect to (i) two times the location parameter and (ii) an additional parameter of the likelihood
		* \param D_inv_plus_W_inv_diag Preconditioner "Sigma_inv_plus_BtWB": diagonal of (D^(-1) + W)^(-1)
		* \param diag_WI Preconditioner "piv_chol_on_Sigma": diagonal of W^(-1)
		* \param PI_Z Preconditioner "Sigma_inv_plus_BtWB": P^(-1) Z
		* \param WI_PI_Z Preconditioner "piv_chol_on_Sigma": W^(-1) P^(-1) Z
		* \param WI_WI_plus_Sigma_inv_Z Preconditioner "piv_chol_on_Sigma": W^(-1) (W^(-1) + Sigma)^(-1) Z
		* \param d_detmll_d_aux_par[out] Solution for dlog|Sigma W + I|/daux
		*/
		void CalcLogDetStochDerivAuxPar(const vec_t& neg_third_deriv,
			const vec_t& D_inv_plus_W_inv_diag,
			const vec_t& diag_WI,
			const den_mat_t& PI_Z,
			const den_mat_t& WI_PI_Z,
			const den_mat_t& WI_WI_plus_Sigma_inv_Z,
			double&	d_detmll_d_aux_par) const {

			double tr_PI_P_deriv, c_opt;
			vec_t zt_PI_P_deriv_PI_z;
			if (cg_preconditioner_type_ == "piv_chol_on_Sigma") {
				//tr(W^(-1) dW/daux) - do not cancel with deterministic part of variance reduction when using optimal c
				double tr_WI_W_deriv = (diag_WI.cwiseProduct(neg_third_deriv)).sum();
				//Stochastic Trace: Calculate tr((Sigma + W^(-1))^(-1) dW^(-1)/daux)
				vec_t zt_WI_plus_Sigma_inv_WI_deriv_PI_z = -1 * ((WI_WI_plus_Sigma_inv_Z.cwiseProduct(neg_third_deriv.asDiagonal() * WI_PI_Z)).colwise().sum()).transpose();
				double tr_WI_plus_Sigma_inv_WI_deriv = zt_WI_plus_Sigma_inv_WI_deriv_PI_z.mean();
				d_detmll_d_aux_par = tr_WI_plus_Sigma_inv_WI_deriv + tr_WI_W_deriv;
				//variance reduction
				//deterministic tr((I_k + Sigma_Lk^T W Sigma_Lk)^(-1) Sigma_Lk^T dW/daux Sigma_Lk) + tr(W dW^(-1)/daux) (= - tr(W^(-1) dW/daux))
				den_mat_t Sigma_L_kt_W_deriv_Sigma_L_k = Sigma_L_k_.transpose() * neg_third_deriv.asDiagonal() * Sigma_L_k_;
				double tr_I_k_plus_Sigma_L_kt_W_Sigma_L_k_inv_Sigma_L_kt_W_deriv_Sigma_L_k = (chol_fact_I_k_plus_Sigma_L_kt_W_Sigma_L_k_vecchia_.solve(Sigma_L_kt_W_deriv_Sigma_L_k)).diagonal().sum();
				//stochastic tr(P^(-1) dP/daux), where dP/daux = - W^(-1) dW/daux W^(-1)
				zt_PI_P_deriv_PI_z = -1 * ((WI_PI_Z.cwiseProduct(neg_third_deriv.asDiagonal() * WI_PI_Z)).colwise().sum()).transpose();
				tr_PI_P_deriv = zt_PI_P_deriv_PI_z.mean();
				//optimal c
				CalcOptimalC(zt_WI_plus_Sigma_inv_WI_deriv_PI_z, zt_PI_P_deriv_PI_z, tr_WI_plus_Sigma_inv_WI_deriv, tr_PI_P_deriv, c_opt);
				d_detmll_d_aux_par += c_opt * (tr_I_k_plus_Sigma_L_kt_W_Sigma_L_k_inv_Sigma_L_kt_W_deriv_Sigma_L_k - tr_WI_W_deriv) - c_opt * tr_PI_P_deriv;
			}
			else if (cg_preconditioner_type_ == "Sigma_inv_plus_BtWB" || cg_preconditioner_type_ == "Sigma_inv_plus_BtWB_no_Lanczos_P") {
				//Stochastic Trace: Calculate tr((Sigma^(-1) + W)^(-1) dW/daux)
				vec_t zt_SigmaI_plus_W_inv_W_deriv_PI_z = ((SigmaI_plus_W_inv_Z_.cwiseProduct(neg_third_deriv.asDiagonal() * PI_Z)).colwise().sum()).transpose();
				double tr_SigmaI_plus_W_inv_W_deriv = zt_SigmaI_plus_W_inv_W_deriv_PI_z.mean();
				d_detmll_d_aux_par = tr_SigmaI_plus_W_inv_W_deriv;
				//variance reduction
				//deterministic tr((D^(-1) + W)^(-1) dW/daux)
				double tr_D_inv_plus_W_inv_W_deriv = (D_inv_plus_W_inv_diag.array() * neg_third_deriv.array()).sum();
				//stochastic tr(P^(-1) dP/daux), where dP/daux = B^T dW/daux B
				sp_mat_rm_t P_deriv_rm = B_rm_.transpose() * neg_third_deriv.asDiagonal() * B_rm_;
				zt_PI_P_deriv_PI_z = ((PI_Z.cwiseProduct(P_deriv_rm * PI_Z)).colwise().sum()).transpose();
				tr_PI_P_deriv = zt_PI_P_deriv_PI_z.mean();
				//optimal c
				CalcOptimalC(zt_SigmaI_plus_W_inv_W_deriv_PI_z, zt_PI_P_deriv_PI_z, tr_SigmaI_plus_W_inv_W_deriv, tr_PI_P_deriv, c_opt);
				d_detmll_d_aux_par += c_opt * tr_D_inv_plus_W_inv_W_deriv - c_opt * tr_PI_P_deriv;
			}
			else {
				Log::REFatal("Preconditioner type '%s' is not supported.", cg_preconditioner_type_.c_str());
			}
		} //end CalcLogDetStochDerivAuxPar

		static string_t ParseLikelihoodAlias(const string_t& likelihood) {
			if (likelihood == string_t("binary") || likelihood == string_t("bernoulli_probit") || likelihood == string_t("binary_probit")) {
				return "bernoulli_probit";
			}
			else if (likelihood == string_t("bernoulli_logit") || likelihood == string_t("binary_logit")) {
				return "bernoulli_logit";
			}
			else if (likelihood == string_t("gaussian") || likelihood == string_t("regression")) {
				return "gaussian";
			}
			return likelihood;
		}

		string_t ParseLikelihoodAliasGradientDescent(const string_t& likelihood) {
			if (likelihood.size() > 13) {
				if (likelihood.substr(likelihood.size() - 13) == string_t("_quasi-newton")) {
					quasi_newton_for_mode_finding_ = true;
					DELTA_REL_CONV_ = 1e-9;
					return likelihood.substr(0, likelihood.size() - 13);
				}
			}
			return likelihood;
		}

	private:
		/*! \brief Number of data points */
		data_size_t num_data_;
		/*! \brief Number (dimension) of random effects (= length of mode_) */
		data_size_t num_re_;
		/*! \brief Posterior mode used for Laplace approximation */
		vec_t mode_;
		/*! \brief Saving a previously found value allows for reseting the mode when having a too large step size. */
		vec_t mode_previous_value_;
		/*! \brief Auxiliary variable a=ZSigmaZt^-1 mode_b used for Laplace approximation */
		vec_t a_vec_;
		/*! \brief Saving a previously found value allows for reseting the mode when having a too large step size. */
		vec_t a_vec_previous_value_;
		/*! \brief Indicates whether the vector a_vec_ / a=ZSigmaZt^-1 is used or not */
		bool has_a_vec_;
		/*! \brief First derivatives of the log-likelihood */
		vec_t first_deriv_ll_;
		/*! \brief Second derivatives of the negative log-likelihood (diagonal of matrix "W") */
		vec_t second_deriv_neg_ll_;
		/*! \brief Diagonal of matrix Sigma^-1 + Zt * W * Z in Laplace approximation (used only in version 'GroupedRE' when there is only one random effect and ZtWZ is diagonal. Otherwise 'diag_SigmaI_plus_ZtWZ_' is used for grouped REs) */
		vec_t diag_SigmaI_plus_ZtWZ_;
		/*! \brief Cholesky factors of matrix Sigma^-1 + Zt * W * Z in Laplace approximation (used only in version'GroupedRE' if there is more than one random effect). */
		chol_sp_mat_t chol_fact_SigmaI_plus_ZtWZ_grouped_;
		/*! \brief Cholesky factors of matrix Sigma^-1 + Zt * W * Z in Laplace approximation (used only in version 'Vecchia') */
		chol_sp_mat_t chol_fact_SigmaI_plus_ZtWZ_vecchia_;
		/*!
		* \brief Cholesky factors of matrix B = I + Wsqrt *  Z * Sigma * Zt * Wsqrt in Laplace approximation (for version 'Stable')
		*		or of matrix B = Id + ZtWZsqrt * Sigma * ZtWZsqrt (for version 'OnlyOneGPCalculationsOnREScale')
		*/
		T_chol chol_fact_Id_plus_Wsqrt_Sigma_Wsqrt_;
		/*! \brief If true, the pattern for the Cholesky factor (chol_fact_Id_plus_Wsqrt_Sigma_Wsqrt_, chol_fact_SigmaI_plus_ZtWZ_grouped_, or chol_fact_SigmaI_plus_ZtWZ_vecchia_) has been analyzed */
		bool chol_fact_pattern_analyzed_ = false;
		/*! \brief If true, the mode has been initialized to 0 */
		bool mode_initialized_ = false;
		/*! \brief If true, the mode has been determined */
		bool mode_has_been_calculated_ = false;
		/*! \brief If true, NA or Inf has occurred during the last call to find mode */
		bool na_or_inf_during_last_call_to_find_mode_ = false;
		/*! \brief If true, NA or Inf has occurred during the second last call to find mode when mode_previous_value_ was calculated */
		bool na_or_inf_during_second_last_call_to_find_mode_ = false;
		/*! \brief Normalizing constant of the log-likelihood (not all likelihoods have one) */
		double log_normalizing_constant_;
		/*! \brief If true, the function 'CalculateLogNormalizingConstant' has been called */
		bool normalizing_constant_has_been_calculated_ = false;
		/*! \brief Auxiliary quantities that do not depend on aux_pars_ for normalizing constant for likelihoods (not all likelihoods have one, for gamma this is sum( log(y) ) ) */
		double aux_log_normalizing_constant_;
		/*! \brief If true, the function 'CalculateAuxQuantLogNormalizingConstant' has been called */
		bool aux_normalizing_constant_has_been_calculated_ = false;

		/*! \brief Type of likelihood  */
		string_t likelihood_type_ = "gaussian";
		/*! \brief List of supported covariance likelihoods */
		const std::set<string_t> SUPPORTED_LIKELIHOODS_{ "gaussian", "bernoulli_probit", "bernoulli_logit", "poisson", "gamma" };
		/*! \brief Maximal number of iteration done for finding posterior mode with Newton's method */
		int MAXIT_MODE_NEWTON_ = 1000;
		/*! \brief Used for checking convergence in mode finding algorithm (terminate if relative change in Laplace approx. is below this value) */
		double DELTA_REL_CONV_ = 1e-6;
<<<<<<< HEAD
		/*! \brief If true, the mode can only change by 'MAX_CHANGE_MODE_NEWTON_' in Newton's method */
		bool cap_change_mode_newton_ = false;
		/*! \brief Maximally allowed change for mode in Newton's method for those likelihoods where a cap is enforced */
		double MAX_CHANGE_MODE_NEWTON_ = std::log(100.);//std::log(100.);
=======
		/*! \brief If true, a quasi-Newton method instead of Newton's method is used for finding the maximal mode. Only supported for the Vecchia approximation */
		bool quasi_newton_for_mode_finding_ = false;
		/*! \brief Maximal number of steps for which learning rate shrinkage is done in the quasi-Newton method for mode finding in Laplace approximation */
		int MAX_NUMBER_LR_SHRINKAGE_STEPS_ = 30;
		/*! \brief If true, the mode can only change by 'MAX_CHANGE_MODE_NEWTON_' in Newton's method */
		bool cap_change_mode_newton_ = false;
		/*! \brief Maximally allowed change for mode in Newton's method for those likelihoods where a cap is enforced */
		double MAX_CHANGE_MODE_NEWTON_ = std::log(100.);
>>>>>>> b6889403
		/*! \brief Number of additional parameters for likelihoods  */
		int num_aux_pars_;
		/*! \brief Additional parameters for likelihoods. For "gamma", aux_pars_[0] = shape parameter, for gaussian, aux_pars_[0] = 1 / sqrt(variance) */
		std::vector<double> aux_pars_;
		/*! \brief Names of additional parameters for likelihoods */
		std::vector<string_t> names_aux_pars_;
		/*! \brief True, if the function 'SetAuxPars' has been called */
		bool aux_pars_have_been_set_ = false;

		// MATRIX INVERSION PROPERTIES
		/*! \brief Matrix inversion method */
		string_t matrix_inversion_method_ = "cholesky";
		/*! \brief Maximal number of iterations for conjugate gradient algorithm */
		int cg_max_num_it_ = 1000;
		/*! \brief Maximal number of iterations for conjugate gradient algorithm when being run as Lanczos algorithm for tridiagonalization */
		int cg_max_num_it_tridiag_ = 1000;
		/*! \brief Tolerance level for L2 norm of residuals for checking convergence in conjugate gradient algorithm when being used for parameter estimation */
		double cg_delta_conv_ = 1e-3;
		/*! \brief Tolerance level for L2 norm of residuals for checking convergence in conjugate gradient algorithm when being used for prediction */
		double cg_delta_conv_pred_ = 0.01;
		/*! \brief Number of random vectors (e.g. Rademacher) for stochastic approximation of the trace of a matrix */
		int num_rand_vec_trace_ = 50;
		/*! \brief If true, random vectors (e.g. Rademacher) for stochastic approximation of the trace of a matrix are sampled only once at the beginning and then reused in later trace approximations, otherwise they are sampled everytime a trace is calculated */
		bool reuse_rand_vec_trace_ = true;
		/*! \brief Seed number to generate random vectors (e.g. Rademacher) */
		int seed_rand_vec_trace_ = 1;
		/*! \brief Type of preconditoner used for the conjugate gradient algorithm */
		string_t cg_preconditioner_type_ = "Sigma_inv_plus_BtWB";
		/*! \brief Rank of the pivoted Cholesky decomposition used as preconditioner in conjugate gradient algorithms */
		int piv_chol_rank_ = 50;
		/*! \brief Rank of the matrix for approximating predictive covariance matrices obtained using the Lanczos algorithm */
		int rank_pred_approx_matrix_lanczos_ = 1000;
		/*! \brief Number of samples when simulation is used for calculating predictive variances */
		int nsim_var_pred_ = 1000;
		/*! \brief If true, cg_max_num_it and cg_max_num_it_tridiag are reduced by 2/3 (multiplied by 1/3) for the mode finding of the Laplace approximation in the first gradient step when finding a learning rate that reduces the ll */
		bool reduce_cg_max_num_it_first_optim_step_ = true;

		//ITERATIVE MATRIX INVERSION + VECCIA APPROXIMATION
		//A) ROW-MAJOR MATRICES OF VECCIA APPROXIMATION
		/*! \brief Row-major matrix of the Veccia-matrix B*/
		sp_mat_rm_t B_rm_;
		/*! \brief Row-major matrix of the Veccia-matrix D_inv*/
		sp_mat_rm_t D_inv_rm_;
		/*! \brief Row-major matrix of B^T D^(-1)*/
		sp_mat_rm_t B_t_D_inv_rm_;

		//B) RANDOM VECTOR VARIABLES
		/*! Random number generator used to generate rand_vec_trace_I_*/
		RNG_t cg_generator_;
		/*! If the seed of the random number generator cg_generator_ is set, cg_generator_seeded_ is set to true*/
		bool cg_generator_seeded_ = false;
		/*! If reuse_rand_vec_trace_ is true and rand_vec_trace_I_ has been generated for the first time, then saved_rand_vec_trace_ is set to true*/
		bool saved_rand_vec_trace_ = false;
		/*! Matrix of random vectors (r_1, r_2, r_3, ...), where r_i is of dimension n & Cov(r_i) = I*/
		den_mat_t rand_vec_trace_I_;
		/*! Matrix Z of random vectors (z_1, ..., z_t), where z_i is of dimension n & Cov(z_i) = P (P being the preconditioner matrix)*/
		den_mat_t rand_vec_trace_P_;
		/*! Matrix to store (Sigma^(-1) + W)^(-1) (z_1, ..., z_t) calculated in CGTridiagVecchiaLaplace() for later use in the stochastic trace approximation when calculating the gradient*/
		den_mat_t SigmaI_plus_W_inv_Z_;
		/*! Matrix to store (W^(-1) + Sigma)^(-1) (z_1, ..., z_t) calculated in CGTridiagVecchiaLaplaceSigmaplusWinv() for later use in the stochastic trace approximation when calculating the gradient*/
		den_mat_t WI_plus_Sigma_inv_Z_;

		//C) PRECONDITIONER VARIABLES
		/*! \brief piv_chol_on_Sigma and piv_chol_on_Sigma_diag_corrected: matrix of dimension nxk with rank(Sigma_L_k_) <= piv_chol_rank generated in re_model_template.h*/
		den_mat_t Sigma_L_k_;
		/*! \brief piv_chol_on_Sigma: Factor E of matrix EE^T = (I_k + Sigma_L_k_^T W Sigma_L_k_)*/
		chol_den_mat_t chol_fact_I_k_plus_Sigma_L_kt_W_Sigma_L_k_vecchia_;
		/*! \brief piv_chol_on_Sigma_diag_corrected: Factor E of matrix EE^T = (I_k + Sigma_L_k_^T (W^(-1) + diag(Sigma) - diag(Sigma_L_k_ Sigma_L_k_^T))^(-1) Sigma_L_k_)*/
		chol_den_mat_t chol_fact_I_k_plus_Sigma_L_kt_WI_plus_diag_corr_inv_Sigma_L_k_vecchia_;
		/*! \brief piv_chol_on_Sigma_diag_corrected: (W^(-1) + diag(Sigma) - diag(Sigma_L_k_ Sigma_L_k_^T))^(-1)*/
		vec_t WI_plus_diag_corr_inv_;
		/*! \brief Sigma_inv_plus_BtWB (P = B^T (D^(-1) + W) B): matrix that contains the product (D^(-1) + W) B */
		sp_mat_rm_t D_inv_plus_W_B_rm_;

		/*! \brief Order of the Gauss-Hermite quadrature */
		int order_GH_ = 30;
		/*! \brief Nodes and weights for the Gauss-Hermite quadrature */
		// Source: https://keisan.casio.com/exec/system/1281195844
		const std::vector<double> GH_nodes_ = { -6.863345293529891581061,
										-6.138279220123934620395,
										-5.533147151567495725118,
										-4.988918968589943944486,
										-4.48305535709251834189,
										-4.003908603861228815228,
										-3.544443873155349886925,
										-3.099970529586441748689,
										-2.667132124535617200571,
										-2.243391467761504072473,
										-1.826741143603688038836,
										-1.415527800198188511941,
										-1.008338271046723461805,
										-0.6039210586255523077782,
										-0.2011285765488714855458,
										0.2011285765488714855458,
										0.6039210586255523077782,
										1.008338271046723461805,
										1.415527800198188511941,
										1.826741143603688038836,
										2.243391467761504072473,
										2.667132124535617200571,
										3.099970529586441748689,
										3.544443873155349886925,
										4.003908603861228815228,
										4.48305535709251834189,
										4.988918968589943944486,
										5.533147151567495725118,
										6.138279220123934620395,
										6.863345293529891581061 };
		const std::vector<double> GH_weights_ = { 2.908254700131226229411E-21,
										2.8103336027509037088E-17,
										2.87860708054870606219E-14,
										8.106186297463044204E-12,
										9.1785804243785282085E-10,
										5.10852245077594627739E-8,
										1.57909488732471028835E-6,
										2.9387252289229876415E-5,
										3.48310124318685523421E-4,
										0.00273792247306765846299,
										0.0147038297048266835153,
										0.0551441768702342511681,
										0.1467358475408900997517,
										0.2801309308392126674135,
										0.386394889541813862556,
										0.3863948895418138625556,
										0.2801309308392126674135,
										0.1467358475408900997517,
										0.0551441768702342511681,
										0.01470382970482668351528,
										0.002737922473067658462989,
										3.48310124318685523421E-4,
										2.938725228922987641501E-5,
										1.579094887324710288346E-6,
										5.1085224507759462774E-8,
										9.1785804243785282085E-10,
										8.10618629746304420399E-12,
										2.87860708054870606219E-14,
										2.81033360275090370876E-17,
										2.9082547001312262294E-21 };
		const std::vector<double> adaptive_GH_weights_ = { 0.83424747101276179534,
										0.64909798155426670071,
										0.56940269194964050397,
										0.52252568933135454964,
										0.491057995832882696506,
										0.46837481256472881677,
										0.45132103599118862129,
										0.438177022652683703695,
										0.4279180629327437485828,
										0.4198950037368240886418,
										0.413679363611138937184,
										0.4089815750035316024972,
										0.4056051233256844363121,
										0.403419816924804022553,
										0.402346066701902927115,
										0.4023460667019029271154,
										0.4034198169248040225528,
										0.4056051233256844363121,
										0.4089815750035316024972,
										0.413679363611138937184,
										0.4198950037368240886418,
										0.427918062932743748583,
										0.4381770226526837037,
										0.45132103599118862129,
										0.46837481256472881677,
										0.4910579958328826965056,
										0.52252568933135454964,
										0.56940269194964050397,
										0.64909798155426670071,
										0.83424747101276179534 };

		const char* NA_OR_INF_WARNING_ = "Mode finding algorithm for Laplace approximation: NA or Inf occurred. "
			"This is not necessary a problem as it might have been the cause of a too large learning rate which, "
			"consequently, might have been decreased by the optimization algorithm ";
		const char* NA_OR_INF_ERROR_ = "NA or Inf occurred in the mode finding algorithm for the Laplace approximation ";
		const char* NO_INCREASE_IN_MLL_WARNING_ = "Mode finding algorithm for Laplace approximation: "
			"The approximate marginal log-likelihood (=convergence criterion) has decreased and the algorithm has thus been terminated ";
		const char* NO_CONVERGENCE_WARNING_ = "Algorithm for finding mode for Laplace approximation has not "
			"converged after the maximal number of iterations ";
		const char* CG_NA_OR_INF_WARNING_ = "NA or Inf occured in the Conjugate Gradient Algorithm when calculating the gradients.";
		const char* LANCZOS_RANK_ERROR_ = "The chosen Lanczos-rank in the parameter 'rank_pred_approx_matrix_lanczos_' is too small.";

	};//end class Likelihood

}  // namespace GPBoost

#endif   // GPB_LIKELIHOODS_<|MERGE_RESOLUTION|>--- conflicted
+++ resolved
@@ -1535,23 +1535,18 @@
 			}
 			bool no_fixed_effects = (fixed_effects == nullptr);
 			vec_t location_par;//location parameter = mode of random effects + fixed effects
-<<<<<<< HEAD
 			vec_t rhs, B_mode, mode_new(num_data);
 			//Cholesky
 			sp_mat_t SigmaI, SigmaI_plus_W;
+			vec_t mode_after_grad_aux, mode_after_grad_aux_lag1;//auxiliary variable used only if quasi_newton_for_mode_finding_
+			if (quasi_newton_for_mode_finding_) {
+				mode_after_grad_aux_lag1 = mode_;
+			}
 			//Iterative
 			int cg_max_num_it = cg_max_num_it_;
 			int cg_max_num_it_tridiag = cg_max_num_it_tridiag_;
 			vec_t diag_correction;
 			den_mat_t I_k_plus_Sigma_L_kt_W_Sigma_L_k, I_k_plus_Sigma_L_kt_WI_plus_diag_corr_inv_Sigma_L_k;
-=======
-			sp_mat_t SigmaI_plus_W;
-			vec_t rhs, B_mode, mode_new;
-			vec_t mode_after_grad_aux, mode_after_grad_aux_lag1;//auxiliary variable used only if quasi_newton_for_mode_finding_
-			if (quasi_newton_for_mode_finding_) {
-				mode_after_grad_aux_lag1 = mode_;
-			}
->>>>>>> b6889403
 			// Initialize objective function (LA approx. marginal likelihood) for use as convergence criterion
 			B_mode = B * mode_;
 			if (no_fixed_effects) {
@@ -1596,12 +1591,9 @@
 			int it;
 			bool terminate_optim = false;
 			bool has_NA_or_Inf = false;
-<<<<<<< HEAD
+			double lr_GD = 1.;// learning rate for gradient descent
 			Log::REInfo("shape: %g", aux_pars_[0]);
 			Log::REInfo("sum |B|: %g", B_rm_.cwiseAbs().sum());
-=======
-			double lr_GD = 1.;// learning rate for gradient descent
->>>>>>> b6889403
 			for (it = 0; it < MAXIT_MODE_NEWTON_; ++it) {
 				// Calculate first and second derivative of log-likelihood
 				//Log::REInfo("########################################################");
@@ -1629,101 +1621,6 @@
 					//std::nth_element(location_par_local.begin(), location_par_local.begin() + n, location_par_local.end());
 					//Log::REInfo("median location_par: %g", location_par_local[n]);
 				}
-<<<<<<< HEAD
-				// Calculate Cholesky factor and update mode
-				rhs.array() = second_deriv_neg_ll_.array() * mode_.array() + first_deriv_ll_.array();//right hand side for updating mode
-				if (matrix_inversion_method_ == "iterative") {
-					//std::chrono::steady_clock::time_point begin, end;
-					//double el_time;
-					//begin = std::chrono::steady_clock::now();
-
-					//vec_t second_deriv_neg_ll_local = second_deriv_neg_ll_;
-					//size_t n = second_deriv_neg_ll_local.size() / 2;
-					//std::nth_element(second_deriv_neg_ll_local.begin(), second_deriv_neg_ll_local.begin() + n, second_deriv_neg_ll_local.end());
-					//Log::REInfo("median W_ii: %g", second_deriv_neg_ll_local[n]);
-					Log::REInfo("average W_ii: %g", second_deriv_neg_ll_.mean());
-					Log::REInfo("sd(W_ii): %g", sqrt((second_deriv_neg_ll_.array()-second_deriv_neg_ll_.mean()).cwiseProduct(second_deriv_neg_ll_.array() - second_deriv_neg_ll_.mean()).mean()));
-					Log::REInfo("W_ii max: %g", second_deriv_neg_ll_.maxCoeff());
-					Log::REInfo("W_ii min: %g", second_deriv_neg_ll_.minCoeff());
-
-					//vec_t second_deriv_neg_ll_inv_local = second_deriv_neg_ll_.cwiseInverse();
-					//std::nth_element(second_deriv_neg_ll_inv_local.begin(), second_deriv_neg_ll_inv_local.begin() + n, second_deriv_neg_ll_inv_local.end());
-					//Log::REInfo("median W_ii^(-1): %g", second_deriv_neg_ll_inv_local[n]);
-					//Log::REInfo("average W_ii^(-1): %g", second_deriv_neg_ll_.cwiseInverse().mean());
-					//Log::REInfo("sd(W_ii^(-1)): %g", sqrt((second_deriv_neg_ll_.cwiseInverse().array() - second_deriv_neg_ll_.cwiseInverse().mean()).cwiseProduct(second_deriv_neg_ll_.cwiseInverse().array() - second_deriv_neg_ll_.cwiseInverse().mean()).mean()));
-					//Log::REInfo("W_ii^(-1) max: %g", second_deriv_neg_ll_.cwiseInverse().maxCoeff());
-					//Log::REInfo("W_ii^(-1) min: %g", second_deriv_neg_ll_.cwiseInverse().minCoeff());
-
-					//Log::REInfo("sum |B|: %g", B_rm_.cwiseAbs().sum());
-					if (cg_preconditioner_type_ == "piv_chol_on_Sigma") {
-						I_k_plus_Sigma_L_kt_W_Sigma_L_k.setIdentity();
-						I_k_plus_Sigma_L_kt_W_Sigma_L_k += Sigma_L_k_.transpose() * second_deriv_neg_ll_.asDiagonal() * Sigma_L_k_;
-						chol_fact_I_k_plus_Sigma_L_kt_W_Sigma_L_k_vecchia_.compute(I_k_plus_Sigma_L_kt_W_Sigma_L_k);
-						CGVecchiaLaplaceVecWinvplusSigma(second_deriv_neg_ll_, B_rm_, B_t_D_inv_rm_.transpose(), rhs, mode_new, has_NA_or_Inf,
-							cg_max_num_it, it, cg_delta_conv_, ZERO_RHS_CG_THRESHOLD, chol_fact_I_k_plus_Sigma_L_kt_W_Sigma_L_k_vecchia_, Sigma_L_k_);
-					}
-					else if (cg_preconditioner_type_ == "piv_chol_on_Sigma_diag_corrected") {
-						WI_plus_diag_corr_inv_ = (second_deriv_neg_ll_.cwiseInverse() + diag_correction).cwiseInverse();
-						I_k_plus_Sigma_L_kt_WI_plus_diag_corr_inv_Sigma_L_k.setIdentity();
-						I_k_plus_Sigma_L_kt_WI_plus_diag_corr_inv_Sigma_L_k += Sigma_L_k_.transpose() * WI_plus_diag_corr_inv_.asDiagonal() * Sigma_L_k_;
-						chol_fact_I_k_plus_Sigma_L_kt_WI_plus_diag_corr_inv_Sigma_L_k_vecchia_.compute(I_k_plus_Sigma_L_kt_WI_plus_diag_corr_inv_Sigma_L_k);
-						CGVecchiaLaplaceVecWinvplusSigmaDiagCorrected(second_deriv_neg_ll_, B_rm_, B_t_D_inv_rm_.transpose(), rhs, mode_new, has_NA_or_Inf,
-							cg_max_num_it, it, cg_delta_conv_, ZERO_RHS_CG_THRESHOLD, chol_fact_I_k_plus_Sigma_L_kt_WI_plus_diag_corr_inv_Sigma_L_k_vecchia_, WI_plus_diag_corr_inv_, Sigma_L_k_);
-					}
-					else if (cg_preconditioner_type_ == "Sigma_inv_plus_BtWB" || cg_preconditioner_type_ == "Sigma_inv_plus_BtWB_no_Lanczos_P") {
-						D_inv_plus_W_B_rm_ = (D_inv_rm_.diagonal() + second_deriv_neg_ll_).asDiagonal() * B_rm_;
-						CGVecchiaLaplaceVec(second_deriv_neg_ll_, B_rm_, B_t_D_inv_rm_, rhs, mode_new, has_NA_or_Inf,
-							cg_max_num_it, it, cg_delta_conv_, ZERO_RHS_CG_THRESHOLD, D_inv_plus_W_B_rm_);
-					}
-					else {
-						Log::REFatal("Preconditioner type '%s' is not supported.", cg_preconditioner_type_.c_str());
-					}
-					if (has_NA_or_Inf) {
-						approx_marginal_ll_new = std::numeric_limits<double>::quiet_NaN();
-						Log::REDebug(NA_OR_INF_WARNING_);
-						break;
-					}
-					//end = std::chrono::steady_clock::now();
-					//el_time = (double)(std::chrono::duration_cast<std::chrono::microseconds>(end - begin).count()) / 1000000.;
-					//Log::REInfo("Time CG: %g", el_time);
-				}
-				else {
-					SigmaI_plus_W = SigmaI;
-					SigmaI_plus_W.diagonal().array() += second_deriv_neg_ll_.array();
-					SigmaI_plus_W.makeCompressed();
-					//Calculation of the Cholesky factor is the bottleneck
-					if (!chol_fact_pattern_analyzed_) {
-						chol_fact_SigmaI_plus_ZtWZ_vecchia_.analyzePattern(SigmaI_plus_W);
-						chol_fact_pattern_analyzed_ = true;
-					}
-					chol_fact_SigmaI_plus_ZtWZ_vecchia_.factorize(SigmaI_plus_W);//This is the bottleneck for large data
-					//Log::REInfo("SigmaI_plus_W: number non zeros = %d", (int)SigmaI_plus_W.nonZeros());//only for debugging
-					//Log::REInfo("chol_fact_SigmaI_plus_ZtWZ: Number non zeros = %d", (int)((sp_mat_t)chol_fact_SigmaI_plus_ZtWZ_vecchia_.matrixL()).nonZeros());//only for debugging
-					mode_new = chol_fact_SigmaI_plus_ZtWZ_vecchia_.solve(rhs);
-				}
-				if (cap_change_mode_newton_) {
-#pragma omp parallel for schedule(static)
-					for (data_size_t i = 0; i < num_data; ++i) {
-						double abs_change = std::abs(mode_new[i] - mode_[i]);
-						if (abs_change > MAX_CHANGE_MODE_NEWTON_) {
-							mode_[i] = mode_[i] + (mode_new[i] - mode_[i]) / abs_change * MAX_CHANGE_MODE_NEWTON_;
-						}
-						else {
-							mode_[i] = mode_new[i];
-						}
-					}
-				}//end cap_change_mode_newton_
-				else {
-					mode_ = mode_new;
-				}
-				// Calculate new objective function
-				B_mode = B * mode_;
-				if (no_fixed_effects) {
-					approx_marginal_ll_new = -0.5 * (B_mode.dot(D_inv * B_mode)) + LogLikelihood(y_data, y_data_int, mode_.data(), num_data);
-				}
-				else {
-					// Update location parameter of log-likelihood for calculation of approx. marginal log-likelihood (objective function)
-=======
 				if (quasi_newton_for_mode_finding_) {
 					vec_t grad = first_deriv_ll_ - B.transpose() * (D_inv * (B * mode_));
 					sp_mat_t D_inv_B = D_inv * B;
@@ -1742,7 +1639,6 @@
 						REModelTemplate<T_mat, T_chol>::ApplyMomentumStep(it, mode_after_grad_aux, mode_after_grad_aux_lag1,
 							mode_new, nesterov_acc_rate, 0, false, 2, false);
 						if (cap_change_mode_newton_) {
->>>>>>> b6889403
 #pragma omp parallel for schedule(static)
 							for (data_size_t i = 0; i < num_data; ++i) {
 								double abs_change = std::abs(mode_new[i] - mode_[i]);
@@ -1777,19 +1673,69 @@
 				else {//Newton's method
 					// Calculate Cholesky factor and update mode
 					rhs.array() = second_deriv_neg_ll_.array() * mode_.array() + first_deriv_ll_.array();//right hand side for updating mode
-					SigmaI_plus_W = SigmaI;
-					SigmaI_plus_W.diagonal().array() += second_deriv_neg_ll_.array();
-					SigmaI_plus_W.makeCompressed();
-					//Calculation of the Cholesky factor is the bottleneck
-					if (!chol_fact_pattern_analyzed_) {
-						chol_fact_SigmaI_plus_ZtWZ_vecchia_.analyzePattern(SigmaI_plus_W);
-						chol_fact_pattern_analyzed_ = true;
-					}
-					chol_fact_SigmaI_plus_ZtWZ_vecchia_.factorize(SigmaI_plus_W);//This is the bottleneck for large data
-					//Log::REInfo("SigmaI_plus_W: number non zeros = %d", (int)SigmaI_plus_W.nonZeros());//only for debugging
-					//Log::REInfo("chol_fact_SigmaI_plus_ZtWZ: Number non zeros = %d", (int)((sp_mat_t)chol_fact_SigmaI_plus_ZtWZ_vecchia_.matrixL()).nonZeros());//only for debugging
+					if (matrix_inversion_method_ == "iterative") {
+						//vec_t second_deriv_neg_ll_local = second_deriv_neg_ll_;
+						//size_t n = second_deriv_neg_ll_local.size() / 2;
+						//std::nth_element(second_deriv_neg_ll_local.begin(), second_deriv_neg_ll_local.begin() + n, second_deriv_neg_ll_local.end());
+						//Log::REInfo("median W_ii: %g", second_deriv_neg_ll_local[n]);
+						Log::REInfo("average W_ii: %g", second_deriv_neg_ll_.mean());
+						Log::REInfo("sd(W_ii): %g", sqrt((second_deriv_neg_ll_.array() - second_deriv_neg_ll_.mean()).cwiseProduct(second_deriv_neg_ll_.array() - second_deriv_neg_ll_.mean()).mean()));
+						Log::REInfo("W_ii max: %g", second_deriv_neg_ll_.maxCoeff());
+						Log::REInfo("W_ii min: %g", second_deriv_neg_ll_.minCoeff());
+
+						//vec_t second_deriv_neg_ll_inv_local = second_deriv_neg_ll_.cwiseInverse();
+						//std::nth_element(second_deriv_neg_ll_inv_local.begin(), second_deriv_neg_ll_inv_local.begin() + n, second_deriv_neg_ll_inv_local.end());
+						//Log::REInfo("median W_ii^(-1): %g", second_deriv_neg_ll_inv_local[n]);
+						//Log::REInfo("average W_ii^(-1): %g", second_deriv_neg_ll_.cwiseInverse().mean());
+						//Log::REInfo("sd(W_ii^(-1)): %g", sqrt((second_deriv_neg_ll_.cwiseInverse().array() - second_deriv_neg_ll_.cwiseInverse().mean()).cwiseProduct(second_deriv_neg_ll_.cwiseInverse().array() - second_deriv_neg_ll_.cwiseInverse().mean()).mean()));
+						//Log::REInfo("W_ii^(-1) max: %g", second_deriv_neg_ll_.cwiseInverse().maxCoeff());
+						//Log::REInfo("W_ii^(-1) min: %g", second_deriv_neg_ll_.cwiseInverse().minCoeff());
+
+						//Log::REInfo("sum |B|: %g", B_rm_.cwiseAbs().sum());
+						if (cg_preconditioner_type_ == "piv_chol_on_Sigma") {
+							I_k_plus_Sigma_L_kt_W_Sigma_L_k.setIdentity();
+							I_k_plus_Sigma_L_kt_W_Sigma_L_k += Sigma_L_k_.transpose() * second_deriv_neg_ll_.asDiagonal() * Sigma_L_k_;
+							chol_fact_I_k_plus_Sigma_L_kt_W_Sigma_L_k_vecchia_.compute(I_k_plus_Sigma_L_kt_W_Sigma_L_k);
+							CGVecchiaLaplaceVecWinvplusSigma(second_deriv_neg_ll_, B_rm_, B_t_D_inv_rm_.transpose(), rhs, mode_new, has_NA_or_Inf,
+								cg_max_num_it, it, cg_delta_conv_, ZERO_RHS_CG_THRESHOLD, chol_fact_I_k_plus_Sigma_L_kt_W_Sigma_L_k_vecchia_, Sigma_L_k_);
+						}
+						else if (cg_preconditioner_type_ == "piv_chol_on_Sigma_diag_corrected") {
+							WI_plus_diag_corr_inv_ = (second_deriv_neg_ll_.cwiseInverse() + diag_correction).cwiseInverse();
+							I_k_plus_Sigma_L_kt_WI_plus_diag_corr_inv_Sigma_L_k.setIdentity();
+							I_k_plus_Sigma_L_kt_WI_plus_diag_corr_inv_Sigma_L_k += Sigma_L_k_.transpose() * WI_plus_diag_corr_inv_.asDiagonal() * Sigma_L_k_;
+							chol_fact_I_k_plus_Sigma_L_kt_WI_plus_diag_corr_inv_Sigma_L_k_vecchia_.compute(I_k_plus_Sigma_L_kt_WI_plus_diag_corr_inv_Sigma_L_k);
+							CGVecchiaLaplaceVecWinvplusSigmaDiagCorrected(second_deriv_neg_ll_, B_rm_, B_t_D_inv_rm_.transpose(), rhs, mode_new, has_NA_or_Inf,
+								cg_max_num_it, it, cg_delta_conv_, ZERO_RHS_CG_THRESHOLD, chol_fact_I_k_plus_Sigma_L_kt_WI_plus_diag_corr_inv_Sigma_L_k_vecchia_, WI_plus_diag_corr_inv_, Sigma_L_k_);
+						}
+						else if (cg_preconditioner_type_ == "Sigma_inv_plus_BtWB" || cg_preconditioner_type_ == "Sigma_inv_plus_BtWB_no_Lanczos_P") {
+							D_inv_plus_W_B_rm_ = (D_inv_rm_.diagonal() + second_deriv_neg_ll_).asDiagonal() * B_rm_;
+							CGVecchiaLaplaceVec(second_deriv_neg_ll_, B_rm_, B_t_D_inv_rm_, rhs, mode_new, has_NA_or_Inf,
+								cg_max_num_it, it, cg_delta_conv_, ZERO_RHS_CG_THRESHOLD, D_inv_plus_W_B_rm_);
+						}
+						else {
+							Log::REFatal("Preconditioner type '%s' is not supported.", cg_preconditioner_type_.c_str());
+						}
+						if (has_NA_or_Inf) {
+							approx_marginal_ll_new = std::numeric_limits<double>::quiet_NaN();
+							Log::REDebug(NA_OR_INF_WARNING_);
+							break;
+						}
+					} //end iterative
+					else { // start Cholesky 
+						SigmaI_plus_W = SigmaI;
+						SigmaI_plus_W.diagonal().array() += second_deriv_neg_ll_.array();
+						SigmaI_plus_W.makeCompressed();
+						//Calculation of the Cholesky factor is the bottleneck
+						if (!chol_fact_pattern_analyzed_) {
+							chol_fact_SigmaI_plus_ZtWZ_vecchia_.analyzePattern(SigmaI_plus_W);
+							chol_fact_pattern_analyzed_ = true;
+						}
+						chol_fact_SigmaI_plus_ZtWZ_vecchia_.factorize(SigmaI_plus_W);//This is the bottleneck for large data
+						//Log::REInfo("SigmaI_plus_W: number non zeros = %d", (int)SigmaI_plus_W.nonZeros());//only for debugging
+						//Log::REInfo("chol_fact_SigmaI_plus_ZtWZ: Number non zeros = %d", (int)((sp_mat_t)chol_fact_SigmaI_plus_ZtWZ_vecchia_.matrixL()).nonZeros());//only for debugging
+						mode_new = chol_fact_SigmaI_plus_ZtWZ_vecchia_.solve(rhs);
+					} // end Cholesky
 					if (cap_change_mode_newton_) {
-						mode_new = chol_fact_SigmaI_plus_ZtWZ_vecchia_.solve(rhs);
 #pragma omp parallel for schedule(static)
 						for (data_size_t i = 0; i < num_data; ++i) {
 							double abs_change = std::abs(mode_new[i] - mode_[i]);
@@ -1802,7 +1748,7 @@
 						}
 					}//end cap_change_mode_newton_
 					else {
-						mode_ = chol_fact_SigmaI_plus_ZtWZ_vecchia_.solve(rhs);
+						mode_ = mode_new;
 					}
 					// Calculate new objective function
 					B_mode = B * mode_;
@@ -1869,7 +1815,6 @@
 					CalcFirstDerivLogLik(y_data, y_data_int, location_par.data(), num_data);//first derivative is not used here anymore but since it is reused in gradient calculation and in prediction, we calculate it once more
 					CalcSecondDerivNegLogLik(y_data, y_data_int, location_par.data(), num_data);
 				}
-<<<<<<< HEAD
 				if (matrix_inversion_method_ == "iterative") {
 					//Generate random vectors (r_1, r_2, r_3, ...) with Cov(r_i) = I
 					if (!saved_rand_vec_trace_) {
@@ -1914,24 +1859,15 @@
 					SigmaI_plus_W = SigmaI;
 					SigmaI_plus_W.diagonal().array() += second_deriv_neg_ll_.array();
 					SigmaI_plus_W.makeCompressed();
+					if (!chol_fact_pattern_analyzed_) {
+						chol_fact_SigmaI_plus_ZtWZ_vecchia_.analyzePattern(SigmaI_plus_W);
+						chol_fact_pattern_analyzed_ = true;
+					}
 					chol_fact_SigmaI_plus_ZtWZ_vecchia_.factorize(SigmaI_plus_W);
 					approx_marginal_ll += -((sp_mat_t)chol_fact_SigmaI_plus_ZtWZ_vecchia_.matrixL()).diagonal().array().log().sum() + 0.5 * D_inv.diagonal().array().log().sum();
 					mode_has_been_calculated_ = true;
 					na_or_inf_during_last_call_to_find_mode_ = false;
 				}
-=======
-				SigmaI_plus_W = SigmaI;
-				SigmaI_plus_W.diagonal().array() += second_deriv_neg_ll_.array();
-				SigmaI_plus_W.makeCompressed();
-				if (!chol_fact_pattern_analyzed_) {
-					chol_fact_SigmaI_plus_ZtWZ_vecchia_.analyzePattern(SigmaI_plus_W);
-					chol_fact_pattern_analyzed_ = true;
-				}
-				chol_fact_SigmaI_plus_ZtWZ_vecchia_.factorize(SigmaI_plus_W);
-				approx_marginal_ll += -((sp_mat_t)chol_fact_SigmaI_plus_ZtWZ_vecchia_.matrixL()).diagonal().array().log().sum() + 0.5 * D_inv.diagonal().array().log().sum();
-				mode_has_been_calculated_ = true;
-				na_or_inf_during_last_call_to_find_mode_ = false;
->>>>>>> b6889403
 			}
 		}//end FindModePostRandEffCalcMLLVecchia
 
@@ -2453,11 +2389,7 @@
 		}//end CalcGradNegMargLikelihoodLaplaceApproxOnlyOneGroupedRECalculationsOnREScale
 
 		/*!
-<<<<<<< HEAD
-		* \brief Calculate the gradient of the negative Laplace-approximated marginal log-likelihood wrt. the covariance parameters, 
-=======
 		* \brief Calculate the gradient of the negative Laplace-approximated marginal log-likelihood wrt covariance parameters,
->>>>>>> b6889403
 		*		fixed effects (e.g., for linear regression coefficients), and additional likelihood-related parameters.
 		*		Calculations are done by factorizing ("inverting) (Sigma^-1 + W) where it is assumed that an approximate Cholesky factor
 		*		of Sigma^-1 has previously been calculated using a Vecchia approximation.
@@ -2523,7 +2455,6 @@
 				location_par_ptr = location_par.data();
 			}
 			CalcThirdDerivLogLik(y_data, y_data_int, location_par_ptr, num_data, third_deriv.data());
-<<<<<<< HEAD
 			if (matrix_inversion_method_ == "iterative") {
 				vec_t d_mll_d_mode, d_log_det_Sigma_W_plus_I_d_mode, SigmaI_plus_W_inv_d_mll_d_mode(num_data);
 				//Declarations for preconditioner "piv_chol_on_Sigma"
@@ -2573,24 +2504,6 @@
 						CalcLogDetStochDerivCovPar(num_data, num_comps_total, j, SigmaI_deriv_rm, B_grad[j], D_grad[j], D_inv_plus_W_inv_diag, PI_Z, WI_PI_Z, d_log_det_Sigma_W_plus_I_d_cov_pars);
 						explicit_derivative = 0.5 * (mode_.dot(SigmaI_deriv_mode) + d_log_det_Sigma_W_plus_I_d_cov_pars);
 						cov_grad[j] = explicit_derivative - SigmaI_plus_W_inv_d_mll_d_mode.dot(SigmaI_deriv_mode); //add implicit derivative
-=======
-			// Calculate (Sigma^-1 + W)^-1
-			sp_mat_t L_inv(num_data, num_data);
-			L_inv.setIdentity();
-			TriangularSolveGivenCholesky<chol_sp_mat_t, sp_mat_t, sp_mat_t, sp_mat_t>(chol_fact_SigmaI_plus_ZtWZ_vecchia_, L_inv, L_inv, false);
-			vec_t d_mll_d_mode, SigmaI_plus_W_inv_d_mll_d_mode, SigmaI_plus_W_inv_diag;
-			sp_mat_t SigmaI_plus_W_inv;
-			// Calculate gradient wrt covariance parameters
-			if (calc_cov_grad) {
-				double explicit_derivative;
-				int num_par = (int)B_grad.size();
-				sp_mat_t SigmaI_deriv, BgradT_Dinv_B, Bt_Dinv_Bgrad;
-				sp_mat_t D_inv_B = D_inv * B;
-				for (int j = 0; j < num_par; ++j) {
-					// Calculate SigmaI_deriv
-					if (num_comps_total == 1 && j == 0) {
-						SigmaI_deriv = -B.transpose() * D_inv_B;//SigmaI_deriv = -SigmaI for variance parameters if there is only one GP
->>>>>>> b6889403
 					}
 				}
 				//Calculate gradient wrt fixed effects
@@ -4077,12 +3990,6 @@
 		int MAXIT_MODE_NEWTON_ = 1000;
 		/*! \brief Used for checking convergence in mode finding algorithm (terminate if relative change in Laplace approx. is below this value) */
 		double DELTA_REL_CONV_ = 1e-6;
-<<<<<<< HEAD
-		/*! \brief If true, the mode can only change by 'MAX_CHANGE_MODE_NEWTON_' in Newton's method */
-		bool cap_change_mode_newton_ = false;
-		/*! \brief Maximally allowed change for mode in Newton's method for those likelihoods where a cap is enforced */
-		double MAX_CHANGE_MODE_NEWTON_ = std::log(100.);//std::log(100.);
-=======
 		/*! \brief If true, a quasi-Newton method instead of Newton's method is used for finding the maximal mode. Only supported for the Vecchia approximation */
 		bool quasi_newton_for_mode_finding_ = false;
 		/*! \brief Maximal number of steps for which learning rate shrinkage is done in the quasi-Newton method for mode finding in Laplace approximation */
@@ -4091,7 +3998,6 @@
 		bool cap_change_mode_newton_ = false;
 		/*! \brief Maximally allowed change for mode in Newton's method for those likelihoods where a cap is enforced */
 		double MAX_CHANGE_MODE_NEWTON_ = std::log(100.);
->>>>>>> b6889403
 		/*! \brief Number of additional parameters for likelihoods  */
 		int num_aux_pars_;
 		/*! \brief Additional parameters for likelihoods. For "gamma", aux_pars_[0] = shape parameter, for gaussian, aux_pars_[0] = 1 / sqrt(variance) */
