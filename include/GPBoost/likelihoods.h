--- conflicted
+++ resolved
@@ -3431,7 +3431,6 @@
 			nsim_var_pred_ = nsim_var_pred;
 		}//end SetMatrixInversionProperties
 
-<<<<<<< HEAD
 		/*!
 		* \brief Calculate log|Sigma W + I| using stochastic trace estimation and variance reduction.
 		* \param num_data Number of data points
@@ -3750,7 +3749,6 @@
 			}
 		} //end CalcLogDetStochDerivAuxPar
 
-=======
 		static string_t ParseLikelihoodAlias(const string_t& likelihood) {
 			if (likelihood == string_t("binary") || likelihood == string_t("bernoulli_probit") || likelihood == string_t("binary_probit")) {
 				return "bernoulli_probit";
@@ -3764,7 +3762,6 @@
 			return likelihood;
 		}
 
->>>>>>> 8657f6a4
 	private:
 		/*! \brief Number of data points */
 		data_size_t num_data_;
@@ -3859,7 +3856,6 @@
 		/*! \brief If true, cg_max_num_it and cg_max_num_it_tridiag are reduced by 2/3 (multiplied by 1/3) for the mode finding of the Laplace approximation in the first gradient step when finding a learning rate that reduces the ll */
 		bool reduce_cg_max_num_it_first_optim_step_ = true;
 
-<<<<<<< HEAD
 		//ITERATIVE MATRIX INVERSION + VECCIA APPROXIMATION
 		//A) ROW-MAJOR MATRICES OF VECCIA APPROXIMATION
 		/*! \brief Row-major matrix of the Veccia-matrix B*/
@@ -3903,8 +3899,6 @@
 			return likelihood;
 		}
 
-=======
->>>>>>> 8657f6a4
 		/*! \brief Order of the Gauss-Hermite quadrature */
 		int order_GH_ = 30;
 		/*! \brief Nodes and weights for the Gauss-Hermite quadrature */
