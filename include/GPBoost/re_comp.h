--- conflicted
+++ resolved
@@ -1442,7 +1442,6 @@
 			return(coords_);
 		}
 
-<<<<<<< HEAD
 		/*!
 		* \brief Get the coordinates for a subset of all coordinates
 		* \param ind Index vector of data points
@@ -1454,9 +1453,6 @@
 		}
 
 	private:
-=======
-		private:
->>>>>>> 1c842bf4
 		/*! \brief Coordinates (=features) */
 		den_mat_t coords_;
 		/*! \brief Coordinates of inducing points */
